--- conflicted
+++ resolved
@@ -125,23 +125,9 @@
 
   // Get the octants and the nodes
   // -----------------------------
-<<<<<<< HEAD
-  void getOctants( TMROctantArray **_octants );
-  int getNodeNumbers( const int **_node_numbers );
-  int getExtPreOffset();
-  int getPoints( TMRPoint **_X );
-  int getLocalNodeNumber( int node );
-  int getInterpKnots( const double **_knots );
-  void evalInterp( const double pt[], double N[] );
-  void evalInterp( const double pt[], double N[],
-                   double Nxi[], double Neta[], double Nzeta[] );
-  void evalInterp( const double pt[], double N[],
-                   double N1[], double N2[], double N3[],
-                   double N11[], double N22[], double N33[],
-                   double N23[], double N13[], double N12[] );
-=======
   void getOctants(TMROctantArray **_octants);
   int getNodeNumbers(const int **_node_numbers);
+  int getExtPreOffset();
   int getPoints(TMRPoint **_X);
   int getLocalNodeNumber(int node);
   int getInterpKnots(const double **_knots);
@@ -151,7 +137,6 @@
   void evalInterp(const double pt[], double N[], double N1[], double N2[],
                   double N3[], double N11[], double N22[], double N33[],
                   double N23[], double N13[], double N12[]);
->>>>>>> bcf37c5d
 
   // Retrieve the connectivity information
   // -------------------------------------
