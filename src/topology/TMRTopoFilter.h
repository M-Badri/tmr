/*
  This file is part of the package TMR for adaptive mesh refinement.

  Copyright (C) 2015 Georgia Tech Research Corporation.
  Additional copyright (C) 2015 Graeme Kennedy.
  All rights reserved.

  TMR is licensed under the Apache License, Version 2.0 (the "License");
  you may not use this software except in compliance with the License.
  You may obtain a copy of the License at

    http://www.apache.org/licenses/LICENSE-2.0

  Unless required by applicable law or agreed to in writing, software
  distributed under the License is distributed on an "AS IS" BASIS,
  WITHOUT WARRANTIES OR CONDITIONS OF ANY KIND, either express or implied.
  See the License for the specific language governing permissions and
  limitations under the License.
*/

#ifndef TMR_TOPO_FILTER_H
#define TMR_TOPO_FILTER_H

#include "TACSAssembler.h"
#include "TMRBase.h"
#include "TMROctForest.h"
#include "TMRQuadForest.h"

/*
  Abstract base class for the filter problem
*/
class TMRTopoFilter : public TMREntity {
 public:
  // Get the TACSAssembler instance (on the finest mesh level)
  virtual TACSAssembler *getAssembler() = 0;

  // Get the Quad or OctForest on the finest mesh level
  virtual TMRQuadForest *getFilterQuadForest() = 0;
  virtual TMROctForest *getFilterOctForest() = 0;

  // Set the design variables
  virtual void setDesignVars(TACSBVec *vec) = 0;

  // Get the unfiltered design variables
  virtual void getDesignVars( TACSBVec **vec ){
    fprintf(stderr, "TMR Filter Error: getDesignVars() method is not implemented!\n");
  };

  // Set values/add values to the vector
  virtual void addValues(TACSBVec *vec) = 0;
  virtual void setValues(TACSBVec *vec) = 0;

  // Write the STL file
<<<<<<< HEAD
  virtual void writeSTLFile( int k, double cutoff, const char *filename ){}

  // Apply filter/filter transpose to some vector that has same size as design variable
  virtual void applyFilter( TACSBVec *in, TACSBVec *out ) {
    fprintf(stderr, "TMR Filter Error: applyFilter() method is not implemented!\n");
  }
  virtual void applyTranspose( TACSBVec *in, TACSBVec *out ) {
    fprintf(stderr, "TMR Filter Error: applyTranspose() method is not implemented!\n");
  }
=======
  virtual void writeSTLFile(int k, double cutoff, const char *filename) {}
>>>>>>> bcf37c5d
};

#endif  // TMR_TOPO_FILTER_H<|MERGE_RESOLUTION|>--- conflicted
+++ resolved
@@ -51,7 +51,6 @@
   virtual void setValues(TACSBVec *vec) = 0;
 
   // Write the STL file
-<<<<<<< HEAD
   virtual void writeSTLFile( int k, double cutoff, const char *filename ){}
 
   // Apply filter/filter transpose to some vector that has same size as design variable
@@ -61,9 +60,6 @@
   virtual void applyTranspose( TACSBVec *in, TACSBVec *out ) {
     fprintf(stderr, "TMR Filter Error: applyTranspose() method is not implemented!\n");
   }
-=======
-  virtual void writeSTLFile(int k, double cutoff, const char *filename) {}
->>>>>>> bcf37c5d
 };
 
 #endif  // TMR_TOPO_FILTER_H