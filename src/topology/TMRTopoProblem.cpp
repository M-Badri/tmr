/*
  This file is part of the package TMR for adaptive mesh refinement.

  Copyright (C) 2015 Georgia Tech Research Corporation.
  Additional copyright (C) 2015 Graeme Kennedy.
  All rights reserved.

  TMR is licensed under the Apache License, Version 2.0 (the "License");
  you may not use this software except in compliance with the License.
  You may obtain a copy of the License at

    http://www.apache.org/licenses/LICENSE-2.0

  Unless required by applicable law or agreed to in writing, software
  distributed under the License is distributed on an "AS IS" BASIS,
  WITHOUT WARRANTIES OR CONDITIONS OF ANY KIND, either express or implied.
  See the License for the specific language governing permissions and
  limitations under the License.
*/

#include "TMRTopoProblem.h"
#include "TMROctStiffness.h"
#include "TACSFunction.h"
#include "Solid.h"
#include "TMR_STLTools.h"
#include "TACSToFH5.h"

/*
  Wrap a TACSBVec object with the ParOpt vector interface
*/
ParOptBVecWrap::ParOptBVecWrap( TACSBVec *_vec ){
  vec = _vec;
  vec->incref();
}

ParOptBVecWrap::~ParOptBVecWrap(){
  vec->decref();
}

/*
  Set all the values within the vector
*/
void ParOptBVecWrap::set( ParOptScalar alpha ){
  vec->set(alpha);
}

/*
  Zero all the entries in the vector
*/
void ParOptBVecWrap::zeroEntries(){
  vec->zeroEntries();
}

/*
  Copy the vector values
*/
void ParOptBVecWrap::copyValues( ParOptVec *pvec ){
  ParOptBVecWrap *avec = dynamic_cast<ParOptBVecWrap*>(pvec);
  if (avec){
    vec->copyValues(avec->vec);
  }
}

/*
  Compute the norm
*/
double ParOptBVecWrap::norm(){
  return vec->norm();
}

/*
  Compute the maximum absolute value of any entry in the vector
*/
double ParOptBVecWrap::maxabs(){
  TacsScalar *x = NULL;
  int size = vec->getArray(&x);

  double res = 0.0;
  for ( int i = 0; i < size; i++ ){
    if (fabs(TacsRealPart(x[i])) > res){
      res = fabs(TacsRealPart(x[i]));
    }
  }

  double infty_norm = 0.0;
  MPI_Allreduce(&res, &infty_norm, 1, MPI_DOUBLE, MPI_MAX,
                vec->getMPIComm());

  return infty_norm;
}

/*
  Compute the l1 norm of the vector
*/
double ParOptBVecWrap::l1norm(){
  TacsScalar *x = NULL;
  int size = vec->getArray(&x);

  double res = 0.0;
  for ( int i = 0; i < size; i++ ){
    res += fabs(TacsRealPart(x[i]));
  }

  double l1_norm = 0.0;
  MPI_Allreduce(&res, &l1_norm, 1, MPI_DOUBLE, MPI_SUM,
                vec->getMPIComm());

  return l1_norm;
}

/*
  Compute the dot product
*/
ParOptScalar ParOptBVecWrap::dot( ParOptVec *pvec ){
  ParOptBVecWrap *avec = dynamic_cast<ParOptBVecWrap*>(pvec);
  if (avec){
    return vec->dot(avec->vec);
  }
  return 0.0;
}

/*
  Compute multiple dot products simultaneously
*/
void ParOptBVecWrap::mdot( ParOptVec **vecs, int nvecs,
                           ParOptScalar *output ){
  TACSVec **tvecs = new TACSVec*[ nvecs ];
  for ( int k = 0; k < nvecs; k++ ){
    ParOptBVecWrap *wrap = dynamic_cast<ParOptBVecWrap*>(vecs[k]);
    tvecs[k] = NULL;
    if (wrap){
      tvecs[k] = wrap->vec;
    }
  }

  vec->mdot(tvecs, output, nvecs);
  delete [] tvecs;
}

/*
  Scale the vector
*/
void ParOptBVecWrap::scale( ParOptScalar alpha ){
  vec->scale(alpha);
}

/*
  Perform an axpy operation
*/
void ParOptBVecWrap::axpy( ParOptScalar alpha, ParOptVec *pvec ){
  ParOptBVecWrap *avec = dynamic_cast<ParOptBVecWrap*>(pvec);
  if (avec){
    return vec->axpy(alpha, avec->vec);
  }
}

/*
  Get the array (return the size) of the local part of the vector
*/
int ParOptBVecWrap::getArray( ParOptScalar **array ){
  TacsScalar *_array;
  int size = 0;
  size = vec->getArray(&_array);
  if (array){
    *array = _array;
  }
  return size;
}

/*
  Create the topology optimization problem
*/
TMRTopoProblem::TMRTopoProblem( int _nlevels,
                                TACSAssembler *_tacs[],
                                TMROctForest *_filter[],
                                TACSVarMap *_filter_maps[],
                                TACSBVecIndices *_filter_indices[],
                                TACSMg *_mg,
                                int _vars_per_node ):
 ParOptProblem(_tacs[0]->getMPIComm()){
  // Set the prefix to NULL
  prefix = NULL;

  // Get the processor rank
  int mpi_rank;
  MPI_Comm_rank(_tacs[0]->getMPIComm(), &mpi_rank);

  // Set the number of design variables per node i.e. multi-material or single
  // material
  vars_per_node = _vars_per_node;

  // Set the maximum number of indices
  max_local_size = 0;

  // The initial design variable values (may not be set)
  xinit = NULL;
  xlb = NULL;
  xub = NULL;

  // Set the number of levels
  nlevels = _nlevels;

  // Allocate the arrays
  tacs = new TACSAssembler*[ nlevels ];
  oct_filter = new TMROctForest*[ nlevels ];
  quad_filter = NULL;
  filter_maps = new TACSVarMap*[ nlevels ];
  filter_indices = new TACSBVecIndices*[ nlevels ];
  filter_dist = new TACSBVecDistribute*[ nlevels ];
  filter_interp = new TACSBVecInterp*[ nlevels-1 ];
  filter_dep_nodes = new TACSBVecDepNodes*[ nlevels ];

  // The design variable vector for each level
  x = new TACSBVec*[ nlevels ];

  // Copy over the assembler objects and filters
  for ( int k = 0; k < nlevels; k++ ){
    // Set the TACSAssembler objects for each level
    tacs[k] = _tacs[k];
    tacs[k]->incref();

    // Set the filter object
    oct_filter[k] = _filter[k];
    oct_filter[k]->incref();

    // Copy over the filter information
    filter_maps[k] = _filter_maps[k];
    filter_maps[k]->incref();

    filter_indices[k] = _filter_indices[k];
    filter_indices[k]->incref();

    // Set the maximum local size
    const int *range;
    filter_maps[k]->getOwnerRange(&range);
    int size = vars_per_node*((range[mpi_rank+1] - range[mpi_rank]) +
                              filter_indices[k]->getNumIndices());
    int size2 = vars_per_node*oct_filter[k]->getNodeNumbers(NULL);

    // Update the maximum local size
    if (size > max_local_size){
      max_local_size = size;
    }
    if (size2 > max_local_size){
      max_local_size = size2;
    }

    // Create the distribution object for the design variables
    filter_dist[k] = new TACSBVecDistribute(filter_maps[k],
                                            filter_indices[k]);
    filter_dist[k]->incref();

    // By default the dependent nodes are not created unless needed
    filter_dep_nodes[k] = NULL;

    // Create the design variable vector for this level
    if (oct_filter[k]->getInterpType() == TMR_BERNSTEIN_POINTS){
      // Extract the dependent node info from the oct filter
      int *dep_ptr, *dep_conn;
      const int *_dep_ptr, *_dep_conn;
      double *dep_weights;
      const double *_dep_weights;
      int num_dep_nodes = oct_filter[k]->getDepNodeConn(&_dep_ptr, &_dep_conn,
                                                        &_dep_weights);
      // Copy over the dependent node data
      dep_ptr = new int[ num_dep_nodes+1 ];
      memcpy(dep_ptr, _dep_ptr, (num_dep_nodes+1)*sizeof(int));
      int dep_size = dep_ptr[num_dep_nodes];
      dep_conn = new int[ dep_size ];
      memcpy(dep_conn, _dep_conn, dep_size*sizeof(int));

      dep_weights = new double[ dep_size ];
      memcpy(dep_weights, _dep_weights, dep_size*sizeof(double));

      // Create the dependent node object
      filter_dep_nodes[k] = new TACSBVecDepNodes(num_dep_nodes,
                                                 &dep_ptr, &dep_conn,
                                                 &dep_weights);
      filter_dep_nodes[k]->incref();

      x[k] = new TACSBVec(filter_maps[k], vars_per_node, filter_dist[k],
                          filter_dep_nodes[k]);
    }
    else {
      // Create the design variable vector for this level
      x[k] = new TACSBVec(filter_maps[k], vars_per_node, filter_dist[k]);
    }
    x[k]->incref();
  }

  // Now create the interpolation between filter levels
  for ( int k = 1; k < nlevels; k++ ){
    // Create the interpolation object
    filter_interp[k-1] = new TACSBVecInterp(filter_maps[k],
                                            filter_maps[k-1], vars_per_node);
    filter_interp[k-1]->incref();

    // Create the interpolation on the TMR side
    oct_filter[k-1]->createInterpolation(oct_filter[k], filter_interp[k-1]);
    filter_interp[k-1]->initialize();
  }

  // Set the maximum local size
  xlocal = new TacsScalar[ max_local_size ];

  // The multigrid object
  mg = _mg;
  mg->incref();

  // Allocate an adjoint and df/du vector
  dfdu = tacs[0]->createVec();
  adjoint = tacs[0]->createVec();
  dfdu->incref();
  adjoint->incref();

  // Set up the solver
  int gmres_iters = 50;
  int nrestart = 5;
  int is_flexible = 0;

  // int gmres_iters = 100;
  // int nrestart = 2;
  // int is_flexible = 1;
  ksm = new GMRES(mg->getMat(0), mg,
                  gmres_iters, nrestart, is_flexible);
  ksm->incref();
  ksm->setMonitor(new KSMPrintStdout("GMRES", mpi_rank, 10));
  ksm->setTolerances(1e-9, 1e-30);

  // Set the iteration count
  iter_count = 0;

  // Set the load case information
  num_load_cases = 0;
  forces = NULL;
  vars = NULL;

  // Set the load case information
  load_case_info = NULL;

  // Set the linear constraint info to NULL
  num_linear_con = 0;
  Alinear = NULL;
  linear_offset = NULL;

  // Set the objective weight information
  obj_weights = NULL;
  obj_funcs = NULL;

  // Set up the frequency constraint data
  freq = NULL;
  freq_eig_tol = 1e-8;
  num_freq_eigvals = 5;
  freq_ks_sum = 0.0;
  freq_ks_weight = 30.0;
  freq_offset = 0.0;
  freq_scale = 1.0;
  track_eigen_iters = 0;
  ksm_file = NULL;

  // Set up the buckling constraint data
  buck = NULL;
  buck_eig_tol = 1e-8;
  num_buck_eigvals = 5;
  buck_ks_sum = NULL;
  buck_ks_weight = 30.0;
  buck_offset = 0.0;
  buck_scale = 1.0;
}

/*
  Create the topology optimization problem for 2D quad meshes
*/
TMRTopoProblem::TMRTopoProblem( int _nlevels,
                                TACSAssembler *_tacs[],
                                TMRQuadForest *_filter[],
                                TACSVarMap *_filter_maps[],
                                TACSBVecIndices *_filter_indices[],
                                TACSMg *_mg,
                                int _vars_per_node ):
 ParOptProblem(_tacs[0]->getMPIComm()){
  // Set the prefix to NULL
  prefix = NULL;

  // Get the processor rank
  int mpi_rank;
  MPI_Comm_rank(_tacs[0]->getMPIComm(), &mpi_rank);

  // Set the number of variables per node
  vars_per_node = _vars_per_node;

  // Set the maximum number of indices
  max_local_size = 0;

  // The initial design variable values (may not be set)
  xinit = NULL;
  xlb = NULL;
  xub = NULL;

  // Set the number of levels
  nlevels = _nlevels;

  // Allocate the arrays
  tacs = new TACSAssembler*[ nlevels ];
  quad_filter = new TMRQuadForest*[ nlevels ];
  oct_filter = NULL;
  filter_maps = new TACSVarMap*[ nlevels ];
  filter_indices = new TACSBVecIndices*[ nlevels ];
  filter_dist = new TACSBVecDistribute*[ nlevels ];
  filter_interp = new TACSBVecInterp*[ nlevels-1 ];
  filter_dep_nodes = new TACSBVecDepNodes*[ nlevels ];

  // The design variable vector for each level
  x = new TACSBVec*[ nlevels ];

  // Copy over the assembler objects and filters
  for ( int k = 0; k < nlevels; k++ ){
    // Set the TACSAssembler objects for each level
    tacs[k] = _tacs[k];
    tacs[k]->incref();

    // Set the filter object
    quad_filter[k] = _filter[k];
    quad_filter[k]->incref();

    // Copy over the filter information
    filter_maps[k] = _filter_maps[k];
    filter_maps[k]->incref();

    filter_indices[k] = _filter_indices[k];
    filter_indices[k]->incref();

    // Set the maximum local size
    const int *range;
    filter_maps[k]->getOwnerRange(&range);
    int size = vars_per_node*((range[mpi_rank+1] - range[mpi_rank]) +
                              filter_indices[k]->getNumIndices());
    int size2 = vars_per_node*quad_filter[k]->getNodeNumbers(NULL);

    // Update the maximum local size
    if (size > max_local_size){
      max_local_size = size;
    }
    if (size2 > max_local_size){
      max_local_size = size2;
    }

    // Create the distribution object for the design variables
    filter_dist[k] = new TACSBVecDistribute(filter_maps[k],
                                            filter_indices[k]);
    filter_dist[k]->incref();

    // Set the dependent node data to NULL by default
    filter_dep_nodes[k] = NULL;

    // Create the design variable vector for this level
    if (quad_filter[k]->getInterpType() == TMR_BERNSTEIN_POINTS){
      int *dep_ptr, *dep_conn;
      const int *_dep_ptr, *_dep_conn;
      double *dep_weights;
      const double *_dep_weights;
      int num_dep_nodes = quad_filter[k]->getDepNodeConn(&_dep_ptr, &_dep_conn,
                                                         &_dep_weights);
      // Copy over the data
      dep_ptr = new int[ num_dep_nodes+1 ];
      memcpy(dep_ptr, _dep_ptr, (num_dep_nodes+1)*sizeof(int));
      int dep_size = dep_ptr[num_dep_nodes];
      dep_conn = new int[ dep_size ];
      memcpy(dep_conn, _dep_conn, dep_size*sizeof(int));

      dep_weights = new double[ dep_size ];
      memcpy(dep_weights, _dep_weights, dep_size*sizeof(double));

      filter_dep_nodes[k] = new TACSBVecDepNodes(num_dep_nodes,
                                                 &dep_ptr, &dep_conn,
                                                 &dep_weights);
      filter_dep_nodes[k]->incref();

      x[k] = new TACSBVec(filter_maps[k], vars_per_node, filter_dist[k],
                          filter_dep_nodes[k]);
    }
    else {
      x[k] = new TACSBVec(filter_maps[k], vars_per_node, filter_dist[k]);
    }
    x[k]->incref();
  }

  // Now create the interpolation between filter levels
  for ( int k = 1; k < nlevels; k++ ){
    // Create the interpolation object
    filter_interp[k-1] = new TACSBVecInterp(filter_maps[k],
                                            filter_maps[k-1], vars_per_node);
    filter_interp[k-1]->incref();

    // Create the interpolation on the TMR side
    quad_filter[k-1]->createInterpolation(quad_filter[k], filter_interp[k-1]);
    filter_interp[k-1]->initialize();
  }

  // Set the maximum local size
  xlocal = new TacsScalar[ max_local_size ];
  // The multigrid object
  mg = _mg;
  mg->incref();

  // Allocate an adjoint and df/du vector
  dfdu = tacs[0]->createVec();
  adjoint = tacs[0]->createVec();
  dfdu->incref();
  adjoint->incref();

  // Set up the solver
  int gmres_iters = 50;
  int nrestart = 5;
  int is_flexible = 0;

  // int gmres_iters = 100;
  // int nrestart = 2;
  // int is_flexible = 1;
  ksm = new GMRES(mg->getMat(0), mg,
                  gmres_iters, nrestart, is_flexible);
  ksm->incref();
  ksm->setMonitor(new KSMPrintStdout("GMRES", mpi_rank, 10));
  ksm->setTolerances(1e-9, 1e-30);

  // Set the iteration count
  iter_count = 0;

  // Set the load case information
  num_load_cases = 0;
  forces = NULL;
  vars = NULL;

  // Set the load case information
  load_case_info = NULL;

  // Set the linear constraint info to NULL
  num_linear_con = 0;
  Alinear = NULL;
  linear_offset = NULL;

  // Set the objective weight information
  obj_weights = NULL;
  obj_funcs = NULL;

  // Set up the frequency constraint data
  freq = NULL;
  freq_eig_tol = 1e-8;
  num_freq_eigvals = 5;
  freq_ks_sum = 0.0;
  freq_ks_weight = 30.0;
  freq_offset = 0.0;
  freq_scale = 1.0;
  track_eigen_iters = 0;
  ksm_file = NULL;
  // Set up the buckling constraint data
  buck = NULL;
  buck_eig_tol = 1e-8;
  num_buck_eigvals = 5;
  buck_ks_sum = NULL;
  buck_ks_weight = 30.0;
  buck_offset = 0.0;
  buck_scale = 1.0;
}

/*
  Free the data stored in the object
*/
TMRTopoProblem::~TMRTopoProblem(){
  if (prefix){
    delete [] prefix;
  }

  // Decrease the reference counts
  for ( int k = 0; k < nlevels; k++ ){
    tacs[k]->decref();
    if (quad_filter && quad_filter[k]){
      quad_filter[k]->decref();
    }
    if (oct_filter && oct_filter[k]){
      oct_filter[k]->decref();
    }
    filter_maps[k]->decref();
    filter_indices[k]->decref();
    filter_dist[k]->decref();
    if (filter_dep_nodes[k]){
      filter_dep_nodes[k]->decref();
    }
    x[k]->decref();
  }
  delete [] tacs;
  if (quad_filter){
    delete [] quad_filter;
  }
  if (oct_filter){
    delete [] oct_filter;
  }
  delete [] filter_maps;
  delete [] filter_indices;
  delete [] filter_dist;
  delete [] filter_dep_nodes;
  delete [] x;

  for ( int k = 0; k < nlevels-1; k++ ){
    filter_interp[k]->decref();
  }
  delete [] filter_interp;

  // Free the initial design variable values (if allocated)
  if (xinit){ xinit->decref(); }
  if (xlb){ xlb->decref(); }
  if (xub){ xub->decref(); }

  // Free the local temp array
  delete [] xlocal;

  // Free the solver/multigrid information
  mg->decref();
  ksm->decref();

  dfdu->decref();
  adjoint->decref();

  // Free the variables/forces
  if (forces){
    for ( int i = 0; i < num_load_cases; i++ ){
      if (forces[i]){ forces[i]->decref(); }
      vars[i]->decref();
    }
    delete [] forces;
    delete [] vars;
  }

  // Free the load case data
  for ( int i = 0; i < num_load_cases; i++ ){
    for ( int j = 0; j < load_case_info[i].num_funcs; j++ ){
      load_case_info[i].funcs[j]->decref();
    }
    if (load_case_info[i].stress_func){
      load_case_info[i].stress_func->decref();
    }
    if (load_case_info[i].funcs){
      delete [] load_case_info[i].funcs;
    }
    if (load_case_info[i].offset){
      delete [] load_case_info[i].offset;
    }
    if (load_case_info[i].scale){
      delete [] load_case_info[i].scale;
    }
  }

  // Free data for the linear constraint
  if (linear_offset){
    delete [] linear_offset;
  }
  if (Alinear){
    for ( int i = 0; i < num_linear_con; i++ ){
      if (Alinear[i]){ Alinear[i]->decref(); }
    }
  }

  // If the objective weights exist, delete them
  if (obj_weights){
    delete [] obj_weights;
  }

  // Delete the buckling and frequency TACS object
  if (freq){
    freq->decref();
  }

  // Free the array of KS weights
  if (obj_funcs){
    for ( int i = 0; i < num_load_cases; i++ ){
      if (obj_funcs[i]){ obj_funcs[i]->decref(); }
    }
  }
  if (ksm_file){
    ksm_file->decref();
  }
}

/*
  Set the directory prefix to use for this load case
*/
void TMRTopoProblem::setPrefix( const char *_prefix ){
  if (prefix){ delete [] prefix; }
  prefix = new char[ strlen(_prefix)+1 ];
  strcpy(prefix, _prefix);
}

/*
  Set the load cases for each problem
*/
void TMRTopoProblem::setLoadCases( TACSBVec **_forces, int _num_load_cases ){
  // Pre-incref the input forces
  for ( int i = 0; i < _num_load_cases; i++ ){
    if (_forces[i]){
      _forces[i]->incref();
    }
  }

  // Free the forces/variables if any exist
  if (forces){
    for ( int i = 0; i < num_load_cases; i++ ){
      if (forces[i]){
        forces[i]->decref();
      }
      vars[i]->decref();
    }
    delete [] forces;
    delete [] vars;
  }

  num_load_cases = _num_load_cases;
  forces = new TACSBVec*[ num_load_cases ];
  vars = new TACSBVec*[ num_load_cases ];
  for ( int i = 0; i < num_load_cases; i++ ){
    forces[i] = _forces[i];
    vars[i] = tacs[0]->createVec();
    vars[i]->incref();
  }

  // Allocate the load case information
  load_case_info = new LoadCaseInfo[ num_load_cases ];
  for ( int i = 0; i < num_load_cases; i++ ){
    load_case_info[i].num_funcs = 0;
    load_case_info[i].funcs = NULL;
    load_case_info[i].offset = NULL;
    load_case_info[i].scale = NULL;
    load_case_info[i].stress_func = NULL;
    load_case_info[i].stress_func_offset = 1.0;
    load_case_info[i].stress_func_scale = 1.0;
    load_case_info[i].stress_func_obj_weight = 0.0;
    load_case_info[i].curve_func = NULL;
    load_case_info[i].curve_func_offset = 1.0;
    load_case_info[i].curve_func_scale = 1.0;
    load_case_info[i].curve_func_obj_weight = 0.0;
  }
}

/*
  Get the number of load cases
*/
int TMRTopoProblem::getNumLoadCases(){
  return num_load_cases;
}

/*
  Set the constraint functions for each of the specified load cases
*/
void TMRTopoProblem::addConstraints( int load_case,
                                     TACSFunction **funcs,
                                     const TacsScalar *offset,
                                     const TacsScalar *scale,
                                     int num_funcs ){
  if (!load_case_info){
    fprintf(stderr, "TMRTopoProblem error: Must call setLoadCases() \
      before adding constraints\n");
    return;
  }
  if (load_case < 0 || load_case >= num_load_cases){
    fprintf(stderr, "TMRTopoProblem error: Load case out of range\n");
    return;
  }

  for ( int i = 0; i < num_funcs; i++ ){
    funcs[i]->incref();
  }

  // Free the load case if it has been allocated before
  if (load_case_info[load_case].num_funcs > 0){
    for ( int j = 0; j < load_case_info[load_case].num_funcs; j++ ){
      load_case_info[load_case].funcs[j]->decref();
    }
    delete [] load_case_info[load_case].funcs;
    delete [] load_case_info[load_case].offset;
    delete [] load_case_info[load_case].scale;
  }

  // Allocate the data
  load_case_info[load_case].num_funcs = num_funcs;

  if (num_funcs > 0){
    load_case_info[load_case].funcs = new TACSFunction*[ num_funcs ];
    load_case_info[load_case].offset = new TacsScalar[ num_funcs ];
    load_case_info[load_case].scale = new TacsScalar[ num_funcs ];

    // Copy over the values
    for ( int i = 0; i < num_funcs; i++ ){
      load_case_info[load_case].funcs[i] = funcs[i];
      load_case_info[load_case].offset[i] = offset[i];
      load_case_info[load_case].scale[i] = scale[i];
    }
  }
  else {
    load_case_info[load_case].funcs = NULL;
    load_case_info[load_case].stress_func = NULL;
    load_case_info[load_case].offset = NULL;
    load_case_info[load_case].scale = NULL;
  }
}

/*
  Add a stress constraint to the given load case using the TMRStressConstraint
  class
*/
void TMRTopoProblem::addStressConstraint( int load_case,
                                          TMRStressConstraint *stress_func,
                                          TacsScalar constr_offset,
                                          TacsScalar constr_scale,
                                          TacsScalar obj_weight ){
  load_case_info[load_case].stress_func = stress_func;
  load_case_info[load_case].stress_func_offset = constr_offset;
  load_case_info[load_case].stress_func_scale = constr_scale;
  load_case_info[load_case].stress_func_obj_weight = obj_weight;
  load_case_info[load_case].stress_func->incref();
}

/*
  Add a stress constraint to the given load case using the TMRStressConstraint
  class
*/
void TMRTopoProblem::addCurvatureConstraint( int load_case,
                                             TMRCurvatureConstraint *curve_func,
                                             TacsScalar constr_offset,
                                             TacsScalar constr_scale,
                                             TacsScalar obj_weight ){
  load_case_info[load_case].curve_func = curve_func;
  load_case_info[load_case].curve_func_offset = constr_offset;
  load_case_info[load_case].curve_func_scale = constr_scale;
  load_case_info[load_case].curve_func_obj_weight = obj_weight;
  load_case_info[load_case].curve_func->incref();
}


/*
  Add linear constraints to the problem.
*/
void TMRTopoProblem::addLinearConstraints( ParOptVec **vecs,
                                           TacsScalar *offset,
                                           int _ncon ){
  for ( int i = 0; i < _ncon; i++ ){
    vecs[i]->incref();
  }

  if (linear_offset){
    delete [] linear_offset;
  }
  if (Alinear){
    for ( int i = 0; i < num_linear_con; i++ ){
      Alinear[i]->decref();
    }
    delete [] Alinear;
  }

  // Allocate the new space
  num_linear_con = _ncon;
  linear_offset = new TacsScalar[ num_linear_con ];
  Alinear = new ParOptVec*[ num_linear_con ];
  for ( int i = 0; i < num_linear_con; i++ ){
    linear_offset[i] = offset[i];
    Alinear[i] = vecs[i];
  }
}

/*
  Add a natural frequency constraint
*/
void TMRTopoProblem::addFrequencyConstraint( double sigma,
                                             int num_eigvals,
                                             TacsScalar ks_weight,
                                             TacsScalar offset,
                                             TacsScalar scale,
                                             int max_subspace_size,
                                             double eigtol,
                                             int use_jd,
                                             int fgmres_size,
                                             double eig_rtol,
                                             double eig_atol,
                                             int num_recycle,
                                             JDRecycleType recycle_type,
                                             int _track_eigen_iters ){
  if (!freq){
    // Create a mass matrix for the frequency constraint
    TACSMat *mmat = tacs[0]->createMat();
    if (use_jd){
      // Create the preconditioner matrix
      TACSMat *kmat = tacs[0]->createMat();
      TACSMat *pcmat = mg->getMat(0);

      // Get preconditioner from Mg
      TACSPc *pc = mg;

      freq = new TACSFrequencyAnalysis(tacs[0], sigma, mmat,
                                       kmat, pcmat, pc,
                                       max_subspace_size, fgmres_size,
                                       num_eigvals, eigtol, eig_rtol,
                                       eig_atol, num_recycle, recycle_type);
    }
    else{
      // Create the frequency analysis object
      freq = new TACSFrequencyAnalysis(tacs[0], sigma, mmat,
                                       mg->getMat(0), ksm,
                                       max_subspace_size, num_eigvals,
                                       eigtol);
    }
    freq->incref();
  }

  // Set a parameters that control how the natural frequency
  // constraint is implemented
  freq_eig_tol = eigtol;
  num_freq_eigvals = num_eigvals;
  freq_ks_sum = 0.0;
  freq_ks_weight = ks_weight;
  freq_offset = offset;
  freq_scale = scale;
  track_eigen_iters = _track_eigen_iters;
  if (track_eigen_iters){
    // Get the processor rank
    int mpi_rank;
    char line[256];
    MPI_Comm_rank(tacs[0]->getMPIComm(), &mpi_rank);
    if (use_jd){
      sprintf(line, "eigen_iteration_jd_recycle%02d_res%d.dat", num_recycle,
	      track_eigen_iters);

    }
    else {
      sprintf(line, "eigen_iteration_lanczos_res%d.dat",track_eigen_iters);
    }
    ksm_file = new KSMPrintFile(line,
                                "KSM", mpi_rank, 1);
    ksm_file->incref();
  }
}

/*
  Add a buckling constraint
*/
void TMRTopoProblem::addBucklingConstraint( double sigma,
                                            int num_eigvals,
                                            TacsScalar ks_weight,
                                            TacsScalar offset,
                                            TacsScalar scale,
                                            int max_lanczos,
                                            double eigtol ){
  if (!buck){

    // Create a geometric stiffness matrix for buckling constraint
    TACSMat *gmat = tacs[0]->createMat();
    TACSMat *kmat = tacs[0]->createMat();
    TACSMat *aux_mat;
    ksm->getOperators(&aux_mat, NULL);

    buck = new TACSLinearBuckling*[ num_load_cases ];
    buck_ks_sum = new TacsScalar[ num_load_cases ];
    for ( int i = 0; i < num_load_cases; i++ ){
      // Create the buckling analysis object
      buck[i] = new TACSLinearBuckling(tacs[0], sigma, gmat, kmat,
                                       aux_mat, ksm, max_lanczos,
                                       num_eigvals, eigtol);

      buck[i]->incref();
    }
  }

  // Set a parameters that control how the natural frequency
  // constraint is implemented
  buck_eig_tol = eigtol;
  num_buck_eigvals = num_eigvals;
  memset(buck_ks_sum, 0.0, num_load_cases*sizeof(TacsScalar));
  buck_ks_weight = ks_weight;
  buck_offset = offset;
  buck_scale = scale;
}

/*
  Set the objective weight values - this indicates a compliance objective
*/
void TMRTopoProblem::setObjective( const TacsScalar *_obj_weights ){
  if (!obj_weights){
    obj_weights = new TacsScalar[ num_load_cases ];
  }
  if (obj_funcs){
    for ( int i = 0; i < num_load_cases; i++ ){
      if (obj_funcs[i]){ obj_funcs[i]->decref(); }
    }
  }
  for ( int i = 0; i < num_load_cases; i++ ){
    obj_weights[i] = _obj_weights[i];
  }
}

/*
  Set the objective weight values - this indicates a compliance objective
*/
void TMRTopoProblem::setObjective( const TacsScalar *_obj_weights,
                                   TACSFunction **_obj_funcs ){
  if (!obj_weights){
    obj_weights = new TacsScalar[ num_load_cases ];
  }
  if (!obj_funcs){
    obj_funcs = new TACSFunction*[ num_load_cases ];
  }
  else {
    for ( int i = 0; i < num_load_cases; i++ ){
      if (obj_funcs[i]){ obj_funcs[i]->decref(); }
    }
  }
  for ( int i = 0; i < num_load_cases; i++ ){
    obj_weights[i] = _obj_weights[i];
    obj_funcs[i] = _obj_funcs[i];
    obj_funcs[i]->incref();
  }
}

/*
  Initialize the problem sizes
*/
void TMRTopoProblem::initialize(){
  // Add up the total number of constraints
  int num_constraints = num_linear_con;
  for ( int i = 0; i < num_load_cases; i++ ){
    num_constraints += load_case_info[i].num_funcs;
    if (load_case_info[i].stress_func){
      num_constraints++;
    }
    if (load_case_info[i].curve_func){
      num_constraints++;
    }
  }

  if (freq){
    num_constraints++;
  }
  if (buck){
    for ( int i = 0; i < num_load_cases; i++ ){
      num_constraints++;
    }
  }

  // Set the problem sizes
  int nvars = x[0]->getArray(NULL);
  int nw = 0;
  int nwblock = 0;
  if (vars_per_node > 1){
    nw = nvars/vars_per_node;
    nwblock = 1;
  }

  setProblemSizes(nvars, num_constraints, nw, nwblock);
}

/*
  Set the initial design variable values
*/
void TMRTopoProblem::setInitDesignVars( ParOptVec *xvars,
                                        ParOptVec *lb,
                                        ParOptVec *ub ){
  // Create the design vector if it doesn't exist
  if (xvars){
    if (!xinit){
      xinit = createDesignVec();
      xinit->incref();
    }

    // Copy over the local values
    xinit->copyValues(xvars);
    setDesignVars(xinit);
  }

  // Copy over the lower bound
  if (lb){
    if (!xlb){
      xlb = createDesignVec();
      xlb->incref();
    }
    xlb->copyValues(lb);
  }

  // Copy over the upper bound
  if (ub){
    if (!xub){
      xub = createDesignVec();
      xub->incref();
    }
    xub->copyValues(ub);
  }
}

/*
  Set the iteration count
*/
void TMRTopoProblem::setIterationCounter( int iter ){
  iter_count = iter;
}

/*
  Create a design variable vector
*/
ParOptVec *TMRTopoProblem::createDesignVec(){
  if (quad_filter){
    return new ParOptBVecWrap(new TACSBVec(filter_maps[0],
                                           vars_per_node,
                                           filter_dist[0],
                                           filter_dep_nodes[0]));
  }
  else {
    return new ParOptBVecWrap(new TACSBVec(filter_maps[0],
                                           vars_per_node,
                                           filter_dist[0],
                                           filter_dep_nodes[0]));
  }
}

/*
  Compute the volume corresponding to each node within the filter
*/
TACSBVec* TMRTopoProblem::createVolumeVec( double Xscale ){
  // Get the dependent nodes and weight values
  const int *dep_ptr, *dep_conn;
  const double *dep_weights;
  int ndep = oct_filter[0]->getDepNodeConn(&dep_ptr, &dep_conn,
                                           &dep_weights);

  // Copy over the data
  int *dptr = new int[ ndep+1 ];
  int *dconn = new int[ dep_ptr[ndep] ];
  double *dweights = new double[ dep_ptr[ndep] ];
  memcpy(dptr, dep_ptr, (ndep+1)*sizeof(int));
  memcpy(dconn, dep_conn, dep_ptr[ndep]*sizeof(int));
  memcpy(dweights, dep_weights, dep_ptr[ndep]*sizeof(double));
  TACSBVecDepNodes *dep_nodes = new TACSBVecDepNodes(ndep, &dptr,
						     &dconn, &dweights);

  TACSBVec *vec = new TACSBVec(filter_maps[0], 1, filter_dist[0], dep_nodes);
  vec->zeroEntries();

  // Get the octants
  TMROctantArray *octants;
  oct_filter[0]->getOctants(&octants);

  // Get the array of octants
  int size;
  TMROctant *array;
  octants->getArray(&array, &size);

  // Get the nodes
  const int *conn;
  oct_filter[0]->getNodeConn(&conn);

  // Get the node locations from the filter
  TMRPoint *X;
  oct_filter[0]->getPoints(&X);

  // Allocate the memory required
  int order = oct_filter[0]->getMeshOrder();
  int num_nodes = order*order*order;
  double *N = new double[ num_nodes ];
  double *Na = new double[ num_nodes ];
  double *Nb = new double[ num_nodes ];
  double *Nc = new double[ num_nodes ];
  TMRPoint *Xpts = new TMRPoint[ num_nodes ];
  TacsScalar *area = new TacsScalar[ num_nodes ];

  // Get the quadrature points/weights
  const double *quadPts;
  const double *quadWts;
  int npts = FElibrary::getGaussPtsWts(order, &quadPts, &quadWts);

  // Loop over the elements
  for ( int i = 0; i < size; i++ ){
    // Retrieve the node numbers and x/y/z locations for element i
    // within the mesh
    for ( int kk = 0; kk < order; kk++ ){
      for ( int jj = 0; jj < order; jj++ ){
        for ( int ii = 0; ii < order; ii++ ){
          const int offset = ii + jj*order + kk*order*order;
          const int node = conn[num_nodes*i + offset];
          int index = oct_filter[0]->getLocalNodeNumber(node);

          // Copy the node location
          Xpts[offset] = X[index];
        }
      }
    }

    // Set the area
    memset(area, 0, num_nodes*sizeof(TacsScalar));

    for ( int kk = 0; kk < npts; kk++ ){
      for ( int jj = 0; jj < npts; jj++ ){
        for ( int ii = 0; ii < npts; ii++ ){
          double pt[3];
          pt[0] = quadPts[ii];
          pt[1] = quadPts[jj];
          pt[2] = quadPts[kk];

          // Compute the quadrature weight
          double wt = quadWts[ii]*quadWts[jj]*quadWts[kk];

          // Evaluate the derivative of the shape functions
          oct_filter[0]->evalInterp(pt, N, Na, Nb, Nc);

          // Compute the Jacobian transformation
          TacsScalar J[9];
          memset(J, 0, 9*sizeof(TacsScalar));
          for ( int j = 0; j < 8; j++ ){
            J[0] += Na[j]*Xpts[j].x*Xscale;
            J[1] += Nb[j]*Xpts[j].x*Xscale;
            J[2] += Nc[j]*Xpts[j].x*Xscale;

            J[3] += Na[j]*Xpts[j].y*Xscale;
            J[4] += Nb[j]*Xpts[j].y*Xscale;
            J[5] += Nc[j]*Xpts[j].y*Xscale;

            J[6] += Na[j]*Xpts[j].z*Xscale;
            J[7] += Nb[j]*Xpts[j].z*Xscale;
            J[8] += Nc[j]*Xpts[j].z*Xscale;
          }

          // Add the determinant to the area - the weights in this
          // case are just = 1.0
          TacsScalar det = FElibrary::jacobian3d(J);
          for ( int j = 0; j < num_nodes; j++ ){
            area[j] += wt*det*N[j];
          }
        }
      }
    }

    // Add the values to the vector
    vec->setValues(num_nodes, &conn[num_nodes*i], area, TACS_ADD_VALUES);
  }

  // Free the element-related data
  delete [] N;
  delete [] Na;
  delete [] Nb;
  delete [] Nc;
  delete [] Xpts;
  delete [] area;

  vec->beginSetValues(TACS_ADD_VALUES);
  vec->endSetValues(TACS_ADD_VALUES);

  return vec;
}

/*
  Compute the volume corresponding to each node within the filter
*/
TACSBVec* TMRTopoProblem::createAreaVec( double Xscale ){
  // Get the dependent nodes and weight values
  const int *dep_ptr, *dep_conn;
  const double *dep_weights;
  int ndep = quad_filter[0]->getDepNodeConn(&dep_ptr, &dep_conn,
                                            &dep_weights);

  // Copy over the data
  int *dptr = new int[ ndep+1 ];
  int *dconn = new int[ dep_ptr[ndep] ];
  double *dweights = new double[ dep_ptr[ndep] ];
  memcpy(dptr, dep_ptr, (ndep+1)*sizeof(int));
  memcpy(dconn, dep_conn, dep_ptr[ndep]*sizeof(int));
  memcpy(dweights, dep_weights, dep_ptr[ndep]*sizeof(double));
  TACSBVecDepNodes *dep_nodes = new TACSBVecDepNodes(ndep, &dptr,
						     &dconn, &dweights);

  TACSBVec *vec = new TACSBVec(filter_maps[0], 1, filter_dist[0], dep_nodes);
  vec->zeroEntries();

  // Get the quadrants
  TMRQuadrantArray *quadrants;
  quad_filter[0]->getQuadrants(&quadrants);

  // Get the array of quadrants
  int size;
  TMRQuadrant *array;
  quadrants->getArray(&array, &size);

  // Get the nodes
  const int *conn;
  quad_filter[0]->getNodeConn(&conn);

  // Get the node locations from the filter
  TMRPoint *X;
  quad_filter[0]->getPoints(&X);

  // Allocate the memory required
  int order = quad_filter[0]->getMeshOrder();
  int num_nodes = order*order;
  double *N = new double[ num_nodes ];
  double *Na = new double[ num_nodes ];
  double *Nb = new double[ num_nodes ];
  TMRPoint *Xpts = new TMRPoint[ num_nodes ];
  TacsScalar *area = new TacsScalar[ num_nodes ];

  // Get the quadrature points/weights
  const double *quadPts;
  const double *quadWts;
  int npts = FElibrary::getGaussPtsWts(order, &quadPts, &quadWts);

  // Loop over the elements
  for ( int i = 0; i < size; i++ ){
    // Retrieve the node numbers and x/y/z locations for element i
    // within the mesh
    for ( int jj = 0; jj < order; jj++ ){
      for ( int ii = 0; ii < order; ii++ ){
        const int offset = ii + jj*order;
        const int node = conn[num_nodes*i + offset];
        int index = quad_filter[0]->getLocalNodeNumber(node);

        // Copy the node location
        Xpts[offset] = X[index];
      }
    }

    // Set the area
    memset(area, 0, num_nodes*sizeof(TacsScalar));

    for ( int jj = 0; jj < npts; jj++ ){
      for ( int ii = 0; ii < npts; ii++ ){
        double pt[2];
        pt[0] = quadPts[ii];
        pt[1] = quadPts[jj];

        // Compute the quadrature weight
        double wt = quadWts[ii]*quadWts[jj];

        // Evaluate the derivative of the shape functions
        quad_filter[0]->evalInterp(pt, N, Na, Nb);

        // Compute the Jacobian transformation
        TacsScalar J[4];
        memset(J, 0, 4*sizeof(TacsScalar));
        for ( int j = 0; j < 4; j++ ){
          J[0] += Na[j]*Xpts[j].x*Xscale;
          J[1] += Nb[j]*Xpts[j].x*Xscale;

          J[2] += Na[j]*Xpts[j].y*Xscale;
          J[3] += Nb[j]*Xpts[j].y*Xscale;
        }

        // Add the determinant to the area - the weights in this
        // case are just = 1.0
        TacsScalar det = FElibrary::jacobian2d(J);
        for ( int j = 0; j < num_nodes; j++ ){
          area[j] += wt*det*N[j];
        }
      }
    }

    // Add the values to the vector
    vec->setValues(num_nodes, &conn[num_nodes*i], area, TACS_ADD_VALUES);
  }

  // Free the element-related data
  delete [] N;
  delete [] Na;
  delete [] Nb;
  delete [] Xpts;
  delete [] area;

  vec->beginSetValues(TACS_ADD_VALUES);
  vec->endSetValues(TACS_ADD_VALUES);

  return vec;
}

/*
  Set whether these should be considered sparse inequalities
*/
int TMRTopoProblem::isSparseInequality(){
  // These are sparse equality constraints
  return 0;
}

/*
  Use the inequality constraint - this seems to work better
*/
int TMRTopoProblem::isDenseInequality(){
  // These are sparse inequality constraints
  return 1;
}

/*
  Always use the lower bound variables
*/
int TMRTopoProblem::useLowerBounds(){
  return 1;
}

/*
  We impose an upper bound on the variables even though in the case
  when we have reciprocal variables they are not really defeind.
*/
int TMRTopoProblem::useUpperBounds(){
  if (vars_per_node > 1){
    return 0;
  }
  return 1;
}

/*
  Set the initial design variables
*/
void TMRTopoProblem::getVarsAndBounds( ParOptVec *xvec,
                                       ParOptVec *lbvec,
                                       ParOptVec *ubvec ){
  if (xvec){
    // If the initial design vector exists, copy it directly
    if (xinit){
      xvec->copyValues(xinit);
    }
    else {
      ParOptBVecWrap *wrap = dynamic_cast<ParOptBVecWrap*>(xvec);
      if (wrap){
        // Get the design variable values from TACS directly
        memset(xlocal, 0, max_local_size*sizeof(TacsScalar));
        tacs[0]->getDesignVars(xlocal, max_local_size);
        
        // Set the local values into the vector
        setBVecFromLocalValues(0, xlocal, wrap->vec, TACS_INSERT_VALUES);

        // Insert the values across all processors
        wrap->vec->beginSetValues(TACS_INSERT_VALUES);
        wrap->vec->endSetValues(TACS_INSERT_VALUES);
        wrap->vec->beginDistributeValues();
        wrap->vec->endDistributeValues();
      }
    }
  }

  // Handle the lower and upper bounds
  if (lbvec || ubvec){
    int has_lower = 0, has_upper = 0;
    if (lbvec && xlb){
      has_lower = 1;
      lbvec->copyValues(xlb);
    }
    if (ubvec && xub){
      has_upper = 1;
      ubvec->copyValues(xub);
    }

    if (!(has_lower && has_upper)){
      // Get the design variable values from TACS
      TacsScalar *upper = new TacsScalar[ max_local_size ];
      memset(xlocal, 0, max_local_size*sizeof(TacsScalar));
      memset(upper, 0, max_local_size*sizeof(TacsScalar));
      tacs[0]->getDesignVarRange(xlocal, upper, max_local_size);
      if (!has_lower){
        ParOptBVecWrap *lbwrap = dynamic_cast<ParOptBVecWrap*>(lbvec);
        if (lbwrap){
          lbwrap->vec->zeroEntries();
          // Set the values from the local array
          setBVecFromLocalValues(0, xlocal, lbwrap->vec, TACS_ADD_VALUES);
          lbwrap->vec->beginSetValues(TACS_ADD_VALUES);
          lbwrap->vec->endSetValues(TACS_ADD_VALUES);
          //lbwrap->vec->beginDistributeValues();
          //lbwrap->vec->endDistributeValues();
        }
      }
      if (!has_upper){
        ParOptBVecWrap *ubwrap = dynamic_cast<ParOptBVecWrap*>(ubvec);
        if (ubwrap){
          ubwrap->vec->zeroEntries();
	  // setBVecFromLocalValues(0, upper, ubwrap->vec, TACS_ADD_VALUES);
	  // ubwrap->vec->beginSetValues(TACS_ADD_VALUES);
	  // ubwrap->vec->endSetValues(TACS_ADD_VALUES);	    
	  
	  // else {	    
	  setBVecFromLocalValues(0, upper, ubwrap->vec, TACS_INSERT_VALUES);
	  ubwrap->vec->beginSetValues(TACS_INSERT_VALUES);
	  ubwrap->vec->endSetValues(TACS_INSERT_VALUES);
	  
	  ubwrap->vec->beginDistributeValues();
          ubwrap->vec->endDistributeValues();
        }
      }
      delete [] upper;
    }
  }
}

/*
  Get the local values of the design variables from the TACSBVec
  object and set them in xlocal.

  This function requires that the values already be distributed
  between processors so that the external values (owned by other
  processors) are correct.

  input:
  vec:     the design variable vector

  output:
  xlocal:  the local design variable array

  returns: the number of design variables on this processor
*/
int TMRTopoProblem::getLocalValuesFromBVec( int level,
                                            TACSBVec *vec,
                                            TacsScalar *xloc ){
  // If it is for a quadtree problem
  if (quad_filter &&
      quad_filter[level]->getInterpType() == TMR_BERNSTEIN_POINTS){
    const int *node_numbers;
    int num_nodes = quad_filter[level]->getNodeNumbers(&node_numbers);
    // vec->beginDistributeValues();
    // vec->endDistributeValues();
    vec->getValues(num_nodes, node_numbers, &xloc[0]);
    return num_nodes;
  }
  else if (oct_filter &&
           oct_filter[level]->getInterpType() == TMR_BERNSTEIN_POINTS){
    const int *node_numbers;
    int num_nodes = oct_filter[level]->getNodeNumbers(&node_numbers);
    // vec->beginDistributeValues();
    // vec->endDistributeValues();
    vec->getValues(num_nodes, node_numbers, &xloc[0]);
    return num_nodes;
  }
  else {
    TacsScalar *x_vals, *x_ext_vals;
    int size = vec->getArray(&x_vals);
    int ext_size = vec->getExtArray(&x_ext_vals);

    memcpy(xloc, x_vals, size*sizeof(TacsScalar));
    if (x_ext_vals){
      memcpy(&xloc[size], x_ext_vals, ext_size*sizeof(TacsScalar));
    }
    return size + ext_size;
  }
}

/*
  Set the values into the TACSBVec object using the local
  size
*/
void TMRTopoProblem::setBVecFromLocalValues( int level,
                                             const TacsScalar *xloc,
                                             TACSBVec *vec,
                                             TACSBVecOperation op ){
  if (quad_filter &&
      quad_filter[level]->getInterpType() == TMR_BERNSTEIN_POINTS){
    const int *node_numbers;
    int num_nodes = quad_filter[level]->getNodeNumbers(&node_numbers);
    vec->setValues(num_nodes, node_numbers, xloc, op);
  }
  else if (oct_filter &&
           oct_filter[level]->getInterpType() == TMR_BERNSTEIN_POINTS){
    const int *node_numbers;
    int num_nodes = oct_filter[level]->getNodeNumbers(&node_numbers);
    vec->setValues(num_nodes, node_numbers, xloc, op);
  }
  else {
    TacsScalar *x_vals, *x_ext_vals;
    int size = vec->getArray(&x_vals);
    int ext_size = vec->getExtArray(&x_ext_vals);
    memcpy(x_vals, xloc, size*sizeof(TacsScalar));
    if (x_ext_vals){
      memcpy(x_ext_vals, &xloc[size], ext_size*sizeof(TacsScalar));
    }
  }
}

/*
  Set the design variable values consistently across all multigrid levels by
  interpolating the design variables using the filter interpolation objects.
*/
void TMRTopoProblem::setDesignVars( ParOptVec *pxvec ){
  ParOptBVecWrap *wrap = dynamic_cast<ParOptBVecWrap*>(pxvec);

  if (wrap){
    // Extract the TACSBVec class
    TACSBVec *xvec = wrap->vec;

    // Copy the values to the local design variable vector
    x[0]->copyValues(xvec);

    // Distribute the design variable values
    x[0]->beginDistributeValues();
    x[0]->endDistributeValues();

    // Copy the values to the local array
    int size = getLocalValuesFromBVec(0, x[0], xlocal);
    tacs[0]->setDesignVars(xlocal, size);
    // Set the design variable values on all processors
    for ( int k = 0; k < nlevels-1; k++ ){
      filter_interp[k]->multWeightTranspose(x[k], x[k+1]);      
      // Distribute the design variable values
      x[k+1]->beginDistributeValues();
      x[k+1]->endDistributeValues();

      // Set the design variable values
      size = getLocalValuesFromBVec(k+1, x[k+1], xlocal);
      tacs[k+1]->setDesignVars(xlocal, size);
    }
  }
<<<<<<< HEAD
=======
  // // Create the visualization for the object 
  // unsigned int write_flag = (TACSElement::OUTPUT_NODES |
  //                            TACSElement::OUTPUT_EXTRAS);
  // char outfile[256];
  // if (quad_filter){
  //   for ( int k = 0; k < nlevels; k++ ){
  //     TACSToFH5 *f5 = new TACSToFH5(tacs[k], TACS_PLANE_STRESS,
  //                                   write_flag);
  //     f5->incref();
  //     sprintf(outfile, "%s/beam_output%d_%d.f5",
  //             prefix, iter_count,k);
  //     f5->writeToFile(outfile);
  //     f5->decref();
  //   }
  // }  
  // else {
  //   for ( int k = 0; k < nlevels; k++ ){
  //     TACSToFH5 *f5 = new TACSToFH5(tacs[k], TACS_SOLID,
  //                                   write_flag);
  //     f5->incref();
  //     sprintf(outfile, "%s/beam_output%d_%d.f5",
  //             prefix, iter_count,k);
  //     f5->writeToFile(outfile);
  //     f5->decref();
  //   }
  // }
  // iter_count++;
>>>>>>> 3759ae88
}

/*
  Evaluate the objective and constraints
*/
int TMRTopoProblem::evalObjCon( ParOptVec *pxvec,
                                ParOptScalar *fobj,
                                ParOptScalar *cons ){
  // Get the rank of comm
  int mpi_rank;
  MPI_Comm_rank(tacs[0]->getMPIComm(), &mpi_rank);

  // Set the design variable values on all mesh levels
  setDesignVars(pxvec);
  
  // Zero the variables
  tacs[0]->zeroVariables();

  // Assemble the Jacobian on each level
  double alpha = 1.0, beta = 0.0, gamma = 0.0;
  mg->assembleJacobian(alpha, beta, gamma, NULL);
  mg->factor();

  // Set the objective value
  *fobj = 0.0;

  // Keep track of the constraint number
  int count = 0;

  // Compute the linear constraint
  for ( int i = 0; i < num_linear_con; i++, count++ ){
    cons[count] = linear_offset[i] + Alinear[i]->dot(pxvec);
  }

  for ( int i = 0; i < num_load_cases; i++ ){
    if (forces[i]){
      // Solve the system: K(x)*u = forces
      ksm->solve(forces[i], vars[i]);
      tacs[0]->setBCs(vars[i]);
      
      // Set the variables into TACSAssembler
      tacs[0]->setVariables(vars[i]);

      // Add the contribution to the objective
      if (obj_funcs){
        if (obj_funcs[i]){
          TacsScalar fobj_val;
          tacs[0]->evalFunctions(&obj_funcs[i], 1, &fobj_val);
          *fobj += obj_weights[i]*fobj_val;
        }
      }
      // If we are dealing with a compliance objective
      else {
        *fobj += obj_weights[i]*vars[i]->dot(forces[i]);
      }

      // Evaluate the constraints
      int num_funcs = load_case_info[i].num_funcs;
      if (num_funcs > 0){
        tacs[0]->evalFunctions(load_case_info[i].funcs,
                               num_funcs, &cons[count]);
        if (mpi_rank == 0){
          printf("Mass: %e\n", cons[count]);
        }
        // Scale and offset the constraints that we just evaluated
        for ( int j = 0; j < num_funcs; j++ ){
          TacsScalar offset = load_case_info[i].offset[j];
          TacsScalar scale = load_case_info[i].scale[j];
          cons[count + j] = scale*(cons[count+j] + offset);
        }
        count += num_funcs;
      }

      // Evaluate the stress constraint
      if (load_case_info[i].stress_func){
        TacsScalar con_offset = load_case_info[i].stress_func_offset;
        TacsScalar stress_func_obj_weight =
          load_case_info[i].stress_func_obj_weight;

        cons[count] =
          con_offset - load_case_info[i].stress_func->evalConstraint(vars[i]);
        cons[count] *= load_case_info[i].stress_func_scale;

        if (stress_func_obj_weight != 0.0){
          *fobj += 0.5*stress_func_obj_weight*cons[count]*cons[count];
        }
        count++;
      }
      // Evaluate the curvature constraint
      if (load_case_info[i].curve_func){
        TacsScalar con_offset = load_case_info[i].curve_func_offset;
        TacsScalar curve_func_obj_weight =
          load_case_info[i].curve_func_obj_weight;

        cons[count] =
          con_offset - load_case_info[i].curve_func->evalConstraint(x[0]);
        cons[count] *= load_case_info[i].curve_func_scale;

        if (curve_func_obj_weight != 0.0){
          *fobj += 0.5*curve_func_obj_weight*cons[count]*cons[count];
        }
        count++;
      }
    }
  }

  // Compute the natural frequency constraint, if any
  if (freq){
    // Keep track of the number of eigenvalues with unacceptable
    // error. If more than one exists, re-solve the eigenvalue
    // problem again.
    int err_count = 1;

    // Keep track of the smallest eigenvalue
    double shift = 0.95;
    TacsScalar smallest_eigval = 0.0;
    while (err_count > 0){
      // Set the error counter to zero
      err_count = 0;
      // Solve the eigenvalue problem
      freq->solve(new KSMPrintStdout("KSM", mpi_rank, 1),
                  ksm_file);

      // Extract the first k eigenvalues
      for ( int k = 0; k < num_freq_eigvals; k++ ){
        TacsScalar error;
        TacsScalar eigval = freq->extractEigenvalue(k, &error);
        if (eigval < 0.0){
          eigval *= -1.0;
        }

        if (k == 0){
          smallest_eigval = eigval;
        }
        if (eigval < smallest_eigval){
          smallest_eigval = eigval;
        }
        if (error > freq_eig_tol){
          err_count++;
        }
      }
      err_count = 0;
      // If there is significant error in computing the eigenvalues,
      // reset the buckling computation
      if (err_count > 0){
        double sigma = shift*smallest_eigval;
        shift += 0.5*(1.0 - shift) + shift;
        freq->setSigma(sigma);
      }
    }

    // Evaluate the KS function of the lowest eigenvalues
    freq_ks_sum = 0.0;

    // Weight on the KS function
    for (int k = 0; k < num_freq_eigvals; k++){
      TacsScalar error;
      TacsScalar eigval = freq->extractEigenvalue(k, &error);
      if (eigval < 0.0){
        eigval *= -1.0;
      }

      // Add up the contribution to the ks function
      freq_ks_sum += exp(-freq_ks_weight*(eigval - smallest_eigval));
    }

    // Evaluate the KS function of the aggregation of the eigenvalues
    cons[count] = (smallest_eigval - log(freq_ks_sum)/freq_ks_weight);
    cons[count] = freq_scale*(cons[count] + freq_offset);
    count++;
  }
  // Compute the buckling constraint, if any
  if (buck){
    for ( int i = 0; i < num_load_cases; i++ ){
      if (forces[i]){
        // Keep track of the number of eigenvalues with unacceptable
        // error. If more than one exists, re-solve the eigenvalue
        // problem again.
        int err_count = 1;

        // Keep track of the smallest eigenvalue
        double shift = 0.95;
        TacsScalar smallest_eigval = 0.0;

        while (err_count > 0){
          // Set the error counter to zero
          err_count = 0;

          // Solve the eigenvalue problem
          buck[i]->solve(forces[i],
                         new KSMPrintStdout("KSM", mpi_rank, 1));

          // Extract the first k eigenvalues
          for ( int k = 0; k < num_buck_eigvals; k++ ){
            TacsScalar error;
            TacsScalar eigval = buck[i]->extractEigenvalue(k, &error);
            if (eigval < 0.0){
              eigval *= -1.0;
            }

            if (k == 0){
              smallest_eigval = eigval;
            }
            if (error > buck_eig_tol){
              err_count++;
            }
          }

          // If there is significant error in computing the eigenvalues,
          // reset the buckling computation
          if (err_count > 0){
            double sigma = shift*smallest_eigval;
            shift += 0.5*(1.0 - shift) + shift;
            buck[i]->setSigma(sigma);
          }
        }

        // Evaluate the KS function of the lowest eigenvalues
        buck_ks_sum[i] = 0.0;

        // Weight on the KS function
        for (int k = 0; k < num_buck_eigvals; k++){
          TacsScalar error;
          TacsScalar eigval = buck[i]->extractEigenvalue(k, &error);
          if (eigval < 0.0){
            eigval *= -1.0;
          }

          // Add up the contribution to the ks function
          buck_ks_sum[i] += exp(-buck_ks_weight*(eigval - smallest_eigval));
        }

        // Evaluate the KS function of the aggregation of the eigenvalues
        cons[count] = (smallest_eigval - log(buck_ks_sum[i])/buck_ks_weight);
        cons[count] = buck_scale*(cons[count] + buck_offset);
        count++;
      }
    }
  }

  return 0;
}

/*
  Evaluate the objective and constraint gradients
*/
int TMRTopoProblem::evalObjConGradient( ParOptVec *xvec,
                                        ParOptVec *gvec,
                                        ParOptVec **Acvec ){
  // Evaluate the derivative of the weighted compliance with
  // respect to the design variables
  gvec->zeroEntries();
  int mpi_rank;
  MPI_Comm_rank(tacs[0]->getMPIComm(), &mpi_rank);
  ParOptBVecWrap *wrap = dynamic_cast<ParOptBVecWrap*>(gvec);
  TACSBVec *g = NULL;
  if (wrap){
    g = wrap->vec;
    g->zeroEntries();
    // Evaluate the gradient of the objective - weighted sum of
    // compliances
    memset(xlocal, 0, max_local_size*sizeof(TacsScalar));
    if (obj_funcs){
      for ( int i = 0; i < num_load_cases; i++ ){
        tacs[0]->setVariables(vars[i]);
        int use_adjoint = 1;
        if (dynamic_cast<TACSStructuralMass*>(obj_funcs[i])){
          use_adjoint = 0;
        }

        if (use_adjoint){
          dfdu->zeroEntries();
          double alpha = 1.0, beta = 0.0, gamma = 0.0;
          mg->assembleJacobian(alpha, beta, gamma, NULL, TRANSPOSE);
          mg->factor();
          tacs[0]->addSVSens(alpha, beta, gamma, &obj_funcs[i], 1, &dfdu);
          tacs[0]->applyBCs(dfdu);

          // Solve the system of adjoint equations
          ksm->solve(dfdu, adjoint);
          tacs[0]->addDVSens(obj_weights[i], &obj_funcs[i],
                             1, xlocal, max_local_size);
          tacs[0]->addAdjointResProducts(-obj_weights[i], &adjoint,
                                         1, xlocal, max_local_size);
        }
        else {
          tacs[0]->addDVSens(obj_weights[i], &obj_funcs[i], 1, xlocal,
                             max_local_size);
        }
        setBVecFromLocalValues(0, xlocal, g, TACS_ADD_VALUES);
        g->beginSetValues(TACS_ADD_VALUES);
        g->endSetValues(TACS_ADD_VALUES);
        g->beginDistributeValues();
        g->endDistributeValues();
      }
    }
    else { // For compliance objective
      for ( int i = 0; i < num_load_cases; i++ ){
        tacs[0]->setVariables(vars[i]);
        tacs[0]->addAdjointResProducts(-obj_weights[i], &vars[i],
                                       1, xlocal, max_local_size);
      }
      setBVecFromLocalValues(0, xlocal, g, TACS_ADD_VALUES);
      g->beginSetValues(TACS_ADD_VALUES);
      g->endSetValues(TACS_ADD_VALUES);
      g->beginDistributeValues();
      g->endDistributeValues();
    }
  } // end if wrap
  else {
    return 1;
  }

  // Keep track of the constraint gradient number
  int count = 0;

  // Set the linear constraint
  for ( int i = 0; i < num_linear_con; i++, count++ ){
    Acvec[count]->copyValues(Alinear[i]);
  }

  // Compute the derivative of the constraint functions
  for ( int i = 0; i < num_load_cases; i++ ){
    tacs[0]->setVariables(vars[i]);

    // Get the number of functions for each load case
    int num_funcs = load_case_info[i].num_funcs;

    for ( int j = 0; j < num_funcs; j++ ){
      TACSFunction *func = load_case_info[i].funcs[j];
      TacsScalar scale = load_case_info[i].scale[j];

      // Try to unwrap the vector
      wrap = dynamic_cast<ParOptBVecWrap*>(Acvec[count + j]);

      if (wrap){
        // Get the vector
        TACSBVec *A = wrap->vec;
        A->zeroEntries();
        // If the function is the structural mass, then do not
        // use the adjoint, otherwise assume that we should use the
        // adjoint method to compute the gradient.
        int use_adjoint = 1;
        if (dynamic_cast<TACSStructuralMass*>(func)){
          use_adjoint = 0;
        }
        if (use_adjoint){
          // Evaluate the right-hand-side
          dfdu->zeroEntries();
          double alpha = 1.0, beta = 0.0, gamma = 0.0;
          tacs[0]->addSVSens(alpha, beta, gamma, &func, 1, &dfdu);
          tacs[0]->applyBCs(dfdu);

          // Solve the system of equations
          ksm->solve(dfdu, adjoint);

          // Compute the total derivative using the adjoint
          memset(xlocal, 0, max_local_size*sizeof(TacsScalar));
          tacs[0]->addDVSens(scale, &func, 1, xlocal, max_local_size);
          tacs[0]->addAdjointResProducts(-scale, &adjoint,
                                         1, xlocal, max_local_size);
        }
        else {
          memset(xlocal, 0, max_local_size*sizeof(TacsScalar));
          tacs[0]->addDVSens(scale, &func, 1, xlocal, max_local_size);
        }

        // Wrap the vector class
        setBVecFromLocalValues(0, xlocal, A, TACS_ADD_VALUES);
        A->beginSetValues(TACS_ADD_VALUES);
        A->endSetValues(TACS_ADD_VALUES);
        A->beginDistributeValues();
        A->endDistributeValues();
      }
    } //  num_funcs
    count += num_funcs;

    if (load_case_info[i].stress_func){
      // Try to unwrap the vector
      wrap = dynamic_cast<ParOptBVecWrap*>(Acvec[count]);

      if (wrap){
        // Get the weight information
        TacsScalar con_offset = load_case_info[i].stress_func_offset;
        TacsScalar stress_func_obj_weight =
          load_case_info[i].stress_func_obj_weight;

        // Evaluate the constraint
        TacsScalar con = 0.0;
        if (stress_func_obj_weight != 0.0){
          con = con_offset - load_case_info[i].stress_func->evalConstraint(vars[i]);
        }

        // Get the underlying TACS vector for the design variables
        TACSBVec *A = wrap->vec;

        // Evaluate the partial derivatives required for the adjoint
        load_case_info[i].stress_func->evalConDeriv(xlocal,
                                                    max_local_size,
                                                    dfdu);
        tacs[0]->applyBCs(dfdu);

        // Solve the system of equations
        ksm->solve(dfdu, adjoint);

        // Compute the total derivative using the adjoint
        tacs[0]->addAdjointResProducts(-1.0, &adjoint,
                                       1, xlocal, max_local_size);

        // Wrap the vector class
        setBVecFromLocalValues(0, xlocal, A, TACS_ADD_VALUES);
        A->beginSetValues(TACS_ADD_VALUES);
        A->endSetValues(TACS_ADD_VALUES);

        // Add the contribution to the objective gradient
        if (g && stress_func_obj_weight != 0.0){
          g->axpy(-stress_func_obj_weight*con, A);
        }

        // Scale the constraint by -1 since the constraint is
        // formulated as 1 - c(x, u) > 0.0
        A->scale(-load_case_info[i].stress_func_scale);
      }

      count++;
    }
    // Compute derivative of curvature constraint
    if (load_case_info[i].curve_func){
      // Try to unwrap the vector
      wrap = dynamic_cast<ParOptBVecWrap*>(Acvec[count]);

      if (wrap){
        // Get the weight information
        // Get the weight information
        TacsScalar con_offset = load_case_info[i].curve_func_offset;
        TacsScalar curve_func_obj_weight =
          load_case_info[i].curve_func_obj_weight;

        // Evaluate the constraint
        TacsScalar con = 0.0;
        if (curve_func_obj_weight != 0.0){
          con = con_offset - load_case_info[i].curve_func->evalConstraint(x[0]);
        }

        // Get the underlying TACS vector for the design variables
        TACSBVec *A = wrap->vec;

        // Evaluate the partial derivatives required for the adjoint
        // load_case_info[i].curve_func->evalConDeriv(xlocal,
        //                                            max_local_size,
        //                                            dfdu);
        tacs[0]->applyBCs(dfdu);

        // // Solve the system of equations
        // ksm->solve(dfdu, adjoint);

        // // Compute the total derivative using the adjoint
        // tacs[0]->addAdjointResProducts(-1.0, &adjoint,
        //                                1, xlocal, max_local_size);

        // Wrap the vector class
        setBVecFromLocalValues(0, xlocal, A, TACS_ADD_VALUES);
        A->beginSetValues(TACS_ADD_VALUES);
        A->endSetValues(TACS_ADD_VALUES);
        A->beginDistributeValues();
        A->endDistributeValues();
        // Add the contribution to the objective gradient
        if (g && curve_func_obj_weight != 0.0){
          g->axpy(-curve_func_obj_weight*con, A);
        }

        // Scale the constraint by -1 since the constraint is
        // formulated as 1 - c(x, u) > 0.0
        A->scale(-load_case_info[i].curve_func_scale);
      }
      count++;
    }

    if (freq && i == 0){
      // Try to unwrap the vector
      wrap = dynamic_cast<ParOptBVecWrap*>(Acvec[count]);
      if (wrap){
        // Get the vector
        TACSBVec *A = wrap->vec;
        memset(xlocal, 0, max_local_size*sizeof(TacsScalar));

        TacsScalar *temp = new TacsScalar[max_local_size];
        memset(temp, 0, max_local_size*sizeof(TacsScalar));

        // Add the contribution from each eigenvalue derivative
        TacsScalar smallest_eigval = 0.0;
        // Extract the first k eigenvalues to find smallest eigval
        for ( int k = 0; k < num_freq_eigvals; k++ ){
          TacsScalar error;
          TacsScalar eigval = freq->extractEigenvalue(k, &error);
          if (eigval < 0.0){
            eigval *= -1.0;
          }

          if (k == 0){
            smallest_eigval = eigval;
          }
          if (eigval < smallest_eigval){
            smallest_eigval = eigval;
          }
        }
        for ( int k = 0; k < num_freq_eigvals; k++ ){
          // Compute the derivaive of the eigenvalue
          freq->evalEigenDVSens(k, temp, max_local_size);

          // Extract the eigenvalue itself
          TacsScalar error;
          TacsScalar ks_grad_weight = 1.0;
          TacsScalar eigval = freq->extractEigenvalue(k, &error);
          if (eigval < 0.0){
            eigval *= -1.0;
            ks_grad_weight = -1.0;
          }

          // Evaluate the weight on the gradient
          ks_grad_weight *=
            exp(-freq_ks_weight*(eigval - smallest_eigval))/freq_ks_sum;

          // Scale the constraint by the frequency scaling value
          ks_grad_weight *= freq_scale;

          // Add contribution to eigenvalue gradient
          for ( int j = 0; j < max_local_size; j++ ){
            xlocal[j] += ks_grad_weight*temp[j];
          }
        }

        // Free the data
        delete [] temp;

        // Add the values for each constraint gradient
        setBVecFromLocalValues(0, xlocal, A, TACS_ADD_VALUES);
        A->beginSetValues(TACS_ADD_VALUES);
        A->endSetValues(TACS_ADD_VALUES);
        A->beginDistributeValues();
        A->endDistributeValues();
      } //wrap

      count++;
    }
    if (buck){
      // Compute the derivative of the buckling functions
      // Try to unwrap the vector
      wrap = dynamic_cast<ParOptBVecWrap*>(Acvec[count]);
      if (wrap){
        // Get the vector
        TACSBVec *A = wrap->vec;
        memset(xlocal, 0, max_local_size*sizeof(TacsScalar));

        TacsScalar *temp = new TacsScalar[max_local_size];
        memset(temp, 0, max_local_size*sizeof(TacsScalar));
        // Add the contribution from each eigenvalue derivative
        TacsScalar smallest_eigval = 0.0;
        for ( int k = 0; k < num_buck_eigvals; k++ ){
          // Compute the derivaive of the eigenvalue
          buck[i]->evalEigenDVSens(k, temp, max_local_size);

          // Extract the eigenvalue itself
          TacsScalar error;
          TacsScalar ks_grad_weight = 1.0;
          TacsScalar eigval = buck[i]->extractEigenvalue(k, &error);
          if (eigval < 0.0){
            eigval *= -1.0;
            ks_grad_weight = -1.0;
          }
          if (k == 0){
            smallest_eigval = eigval;
          }

          // Evaluate the weight on the gradient
          ks_grad_weight *=
            exp(-buck_ks_weight*(eigval - smallest_eigval))/buck_ks_sum[i];

          // Scale the constraint by the buckling scaling value
          ks_grad_weight *= buck_scale;

          // Add contribution to eigenvalue gradient
          for ( int j = 0; j < max_local_size; j++ ){
            xlocal[j] += ks_grad_weight*temp[j];
          }
        }

        // Free the data
        delete [] temp;

        // Add the values for each constraint gradient
        setBVecFromLocalValues(0, xlocal, A, TACS_ADD_VALUES);
        A->beginSetValues(TACS_ADD_VALUES);
        A->endSetValues(TACS_ADD_VALUES);
        A->beginDistributeValues();
        A->endDistributeValues();
      }
      count++;
    }
  } // end num_load_cases

  return 0;
}

/*
  Evaluate the product of the Hessian with the given vector px
*/
int TMRTopoProblem::evalHvecProduct( ParOptVec *xvec,
                                     ParOptScalar *z,
                                     ParOptVec *zw,
                                     ParOptVec *pxvec,
                                     ParOptVec *hvec ){}

// Evaluate the sparse constraints
// ------------------------
void TMRTopoProblem::evalSparseCon( ParOptVec *xvec,
                                    ParOptVec *outvec ){
  if (vars_per_node > 1){
    // Dynamically cast the vectors to the ParOptBVecWrap class
    TacsScalar *x, *out;
    int size = xvec->getArray(&x);
    outvec->getArray(&out);

    // Compute the weighting constraints
    int n = size/vars_per_node;
    for ( int i = 0; i < n; i++ ){
      out[i] = -1.0;
      for ( int j = 0; j < vars_per_node; j++ ){
        out[i] += x[vars_per_node*i + j];
      }
    }
  }
}

// Compute the Jacobian-vector product out = J(x)*px
// --------------------------------------------------
void TMRTopoProblem::addSparseJacobian( double alpha,
                                        ParOptVec *xvec,
                                        ParOptVec *pxvec,
                                        ParOptVec *outvec ){
  if (vars_per_node > 1){
    TacsScalar *px, *out;
    int size = pxvec->getArray(&px);
    outvec->getArray(&out);

    // Compute the matrix-vector product
    int n = size/vars_per_node;
    for ( int i = 0; i < n; i++ ){
      for ( int j = 0; j < vars_per_node; j++ ){
        out[i] += alpha*px[vars_per_node*i + j];
      }
    }
  }
}

// Compute the transpose Jacobian-vector product out = J(x)^{T}*pzw
// -----------------------------------------------------------------
void TMRTopoProblem::addSparseJacobianTranspose( double alpha,
                                                 ParOptVec *x,
                                                 ParOptVec *pzwvec,
                                                 ParOptVec *outvec ){
  if (vars_per_node > 1){
    TacsScalar *pzw, *out;
    pzwvec->getArray(&pzw);
    int size = outvec->getArray(&out);

    int n = size/vars_per_node;
    for ( int i = 0; i < n; i++ ){
      for ( int j = 0; j < vars_per_node; j++ ){
        out[vars_per_node*i + j] += alpha*pzw[i];
      }
    }
  }
}

// Add the inner product of the constraints to the matrix such
// that A += J(x)*cvec*J(x)^{T} where cvec is a diagonal matrix
// ------------------------------------------------------------
void TMRTopoProblem::addSparseInnerProduct( double alpha,
                                            ParOptVec *x,
                                            ParOptVec *cvec,
                                            double *A ){
  if (vars_per_node > 1){
    TacsScalar *c;
    int size = cvec->getArray(&c);

    int n = size/vars_per_node;
    for ( int i = 0; i < n; i++ ){
      for ( int j = 0; j < vars_per_node; j++ ){
        A[i] += alpha*c[vars_per_node*i + j];
      }
    }
  }
}

// Write the output file
void TMRTopoProblem::writeOutput( int iter, ParOptVec *xvec ){
  // Print out the binary STL file for later visualization
  if (prefix && oct_filter){
    // Write out the file at a cut off of 0.25
    char *filename = new char[ strlen(prefix) + 100 ];

    for ( int k = 0; k < vars_per_node; k++ ){
      double cutoff = 0.5;
      sprintf(filename, "%s/levelset05_var%d_binary%04d.bstl",
              prefix, k, iter_count);
      TMR_GenerateBinFile(filename, oct_filter[0], x[0], k, cutoff);
    }

    delete [] filename;
  }

  if ((buck || freq) && iter_count % 250 == 0){
    writeEigenVector(iter);
  }

  if (iter_count % 50 == 0){
    // Get the processor rank
    int mpi_rank;
    MPI_Comm_rank(tacs[0]->getMPIComm(), &mpi_rank);

    // Allocate the filename array
    char *filename = new char[ strlen(prefix) + 100 ];

    for ( int i = 0; i < num_load_cases; i++ ){
      if (load_case_info[i].stress_func){
        sprintf(filename, "%s/load%d_stress_proc%d.dat",
                prefix, i, mpi_rank);
        load_case_info[i].stress_func->writeReconToTec(vars[i],
                                                       filename, 1.0);
      }
    }

    // Free the filename array
    delete [] filename;
  }

  // Update the iteration count
  iter_count++;
}

void TMRTopoProblem::writeEigenVector( int iter ){
  // Only valid if buckling is used
  if (buck){
    char outfile[256];
    TACSBVec *tmp = tacs[0]->createVec();
    tmp->incref();
    tmp->zeroEntries();
    // Create the visualization for the object
    unsigned int write_flag = (TACSElement::OUTPUT_NODES |
                               TACSElement::OUTPUT_DISPLACEMENTS);
    TACSToFH5 *f5 = new TACSToFH5(tacs[0], TACS_SOLID,
                                  write_flag);
    f5->incref();
    for ( int i = 0; i < num_load_cases; i++ ){
      // Extract the first k eigenvectors for ith load
      for ( int k = 0; k < num_buck_eigvals; k++ ){
        TacsScalar error;
        buck[i]->extractEigenvector(k, tmp, &error);
        tacs[0]->setVariables(tmp);
        sprintf(outfile, "%s/load%d_eigenvector%02d_output%d.f5",
                prefix, i, k, iter);
        f5->writeToFile(outfile);
      }
    }


    f5->decref();
    tmp->decref();
  }
  else {
    char outfile[256];
    TACSBVec *tmp = tacs[0]->createVec();
    tmp->incref();
    tmp->zeroEntries();
    // Create the visualization for the object
    unsigned int write_flag = (TACSElement::OUTPUT_NODES |
                               TACSElement::OUTPUT_DISPLACEMENTS);
    TACSToFH5 *f5 = new TACSToFH5(tacs[0], TACS_SOLID,
                                  write_flag);
    f5->incref();
    // Extract the first k eigenvectors for ith load
    for ( int k = 0; k < num_freq_eigvals; k++ ){
      TacsScalar error;
      freq->extractEigenvector(k, tmp, &error);
      tacs[0]->setVariables(tmp);
      sprintf(outfile, "%s/freq_eigenvector%02d_output%d.f5",
	      prefix, k, iter);
      f5->writeToFile(outfile);
    }

    f5->decref();
    tmp->decref();
  }
}<|MERGE_RESOLUTION|>--- conflicted
+++ resolved
@@ -1602,36 +1602,6 @@
       tacs[k+1]->setDesignVars(xlocal, size);
     }
   }
-<<<<<<< HEAD
-=======
-  // // Create the visualization for the object 
-  // unsigned int write_flag = (TACSElement::OUTPUT_NODES |
-  //                            TACSElement::OUTPUT_EXTRAS);
-  // char outfile[256];
-  // if (quad_filter){
-  //   for ( int k = 0; k < nlevels; k++ ){
-  //     TACSToFH5 *f5 = new TACSToFH5(tacs[k], TACS_PLANE_STRESS,
-  //                                   write_flag);
-  //     f5->incref();
-  //     sprintf(outfile, "%s/beam_output%d_%d.f5",
-  //             prefix, iter_count,k);
-  //     f5->writeToFile(outfile);
-  //     f5->decref();
-  //   }
-  // }  
-  // else {
-  //   for ( int k = 0; k < nlevels; k++ ){
-  //     TACSToFH5 *f5 = new TACSToFH5(tacs[k], TACS_SOLID,
-  //                                   write_flag);
-  //     f5->incref();
-  //     sprintf(outfile, "%s/beam_output%d_%d.f5",
-  //             prefix, iter_count,k);
-  //     f5->writeToFile(outfile);
-  //     f5->decref();
-  //   }
-  // }
-  // iter_count++;
->>>>>>> 3759ae88
 }
 
 /*
