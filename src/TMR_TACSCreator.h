/*
  This file is part of the package TMR for adaptive mesh refinement.

  Copyright (C) 2015 Georgia Tech Research Corporation.
  Additional copyright (C) 2015 Graeme Kennedy.
  All rights reserved.

  TMR is licensed under the Apache License, Version 2.0 (the "License");
  you may not use this software except in compliance with the License.
  You may obtain a copy of the License at

    http://www.apache.org/licenses/LICENSE-2.0

  Unless required by applicable law or agreed to in writing, software
  distributed under the License is distributed on an "AS IS" BASIS,
  WITHOUT WARRANTIES OR CONDITIONS OF ANY KIND, either express or implied.
  See the License for the specific language governing permissions and
  limitations under the License.
*/

#ifndef TMR_TACS_CREATOR_H
#define TMR_TACS_CREATOR_H

/*
  The following file contains objects that facilitate the creation of
  TACSAssembler ojbects. These objects automate setting connectivity,
  node locations and boundary conditions in parallel for both forests
  of quadtrees and forests of octrees.

  These are virtual base classes. It is necessary to override the
  createElement() and optionally the createAuxElement()
  functions. These functions create the appropriate TACS element
  objects needed for TACSAssembler.
*/

#include "TACSAssembler.h"
#include "TMRBoundaryConditions.h"
#include "TMROctForest.h"
#include "TMRQuadForest.h"

/*
  The creator object for quadrilateral meshes

  This sets the quads/elements into a new TACSAssembler object
*/
class TMRQuadTACSCreator : public TMREntity {
 public:
  TMRQuadTACSCreator(TMRBoundaryConditions *_bcs, int _design_vars_per_node = 1,
                     TMRQuadForest *_filter = NULL);
  TMRQuadTACSCreator();
  virtual ~TMRQuadTACSCreator();

  // Create an array of elements for the given forest
  virtual void createElements(int order, TMRQuadForest *forest,
                              int num_elements, TACSElement **elements) = 0;

  // Create any auxiliary element for the given quadrant
  virtual TACSAuxElements *createAuxElements(int order, TMRQuadForest *forest) {
    return NULL;
  }

  // Create the TACSAssembler object with the given order for this forest
<<<<<<< HEAD
  TACSAssembler *createTACS( TMRQuadForest *forest,
                             TACSAssembler::OrderingType
                               ordering=TACSAssembler::NATURAL_ORDER,
                             int num_comps=0,
                             const char **components=NULL );
=======
  TACSAssembler *createTACS(
      TMRQuadForest *forest,
      TACSAssembler::OrderingType ordering = TACSAssembler::NATURAL_ORDER);
>>>>>>> 29ae8273

  TMRQuadForest *getFilter() { return filter; }

 protected:
  // Initialize the data
  void initialize(TMRBoundaryConditions *_bcs, int _design_vars_per_node,
                  TMRQuadForest *_filter);

  // Set the boundary conditions
  void setBoundaryConditions(TMRQuadForest *forest, TACSAssembler *tacs);

  // Set the node locations
  void setNodeLocations(TMRQuadForest *forest, TACSAssembler *tacs);

  TMRBoundaryConditions *bcs;
  int design_vars_per_node;
  TMRQuadForest *filter;
};

/*
  The creator object for octant meshes

  This sets octants/elements into a new TACSAssembler object
*/
class TMROctTACSCreator : public TMREntity {
 public:
  TMROctTACSCreator(TMRBoundaryConditions *_bcs, int _design_vars_per_node = 1,
                    TMROctForest *_filter = NULL);
  TMROctTACSCreator();
  virtual ~TMROctTACSCreator();

  // Create an array of elements for the given forest
  virtual void createElements(int order, TMROctForest *forest, int num_elements,
                              TACSElement **elements) = 0;

  // Create any auxiliary element for the given quadrant
  virtual TACSAuxElements *createAuxElements(int order, TMROctForest *forest) {
    return NULL;
  }

  // Add a boundary condition associated with the specified name
  void addBoundaryCondition(const char *name, int num_bcs, const int bc_nums[]);

  // Create the TACSAssembler object with the given order for this forest
<<<<<<< HEAD
  TACSAssembler *createTACS( TMROctForest *forest,
                             TACSAssembler::OrderingType
                               ordering=TACSAssembler::NATURAL_ORDER,
                             int num_comps=0,
                             const char **components=NULL );
=======
  TACSAssembler *createTACS(
      TMROctForest *forest,
      TACSAssembler::OrderingType ordering = TACSAssembler::NATURAL_ORDER);
>>>>>>> 29ae8273

  TMROctForest *getFilter() { return filter; }

 protected:
  // Initialize the data
  void initialize(TMRBoundaryConditions *_bcs, int _design_vars_per_node,
                  TMROctForest *_filter);

  // Set the boundary conditions
  void setBoundaryConditions(TMROctForest *forest, TACSAssembler *tacs);

  // Set the node locations
  void setNodeLocations(TMROctForest *forest, TACSAssembler *tacs);

  TMRBoundaryConditions *bcs;
  int design_vars_per_node;
  TMROctForest *filter;
};

#endif  // TMR_TACS_CREATOR<|MERGE_RESOLUTION|>--- conflicted
+++ resolved
@@ -60,17 +60,11 @@
   }
 
   // Create the TACSAssembler object with the given order for this forest
-<<<<<<< HEAD
   TACSAssembler *createTACS( TMRQuadForest *forest,
                              TACSAssembler::OrderingType
                                ordering=TACSAssembler::NATURAL_ORDER,
                              int num_comps=0,
                              const char **components=NULL );
-=======
-  TACSAssembler *createTACS(
-      TMRQuadForest *forest,
-      TACSAssembler::OrderingType ordering = TACSAssembler::NATURAL_ORDER);
->>>>>>> 29ae8273
 
   TMRQuadForest *getFilter() { return filter; }
 
@@ -115,17 +109,11 @@
   void addBoundaryCondition(const char *name, int num_bcs, const int bc_nums[]);
 
   // Create the TACSAssembler object with the given order for this forest
-<<<<<<< HEAD
   TACSAssembler *createTACS( TMROctForest *forest,
                              TACSAssembler::OrderingType
                                ordering=TACSAssembler::NATURAL_ORDER,
                              int num_comps=0,
                              const char **components=NULL );
-=======
-  TACSAssembler *createTACS(
-      TMROctForest *forest,
-      TACSAssembler::OrderingType ordering = TACSAssembler::NATURAL_ORDER);
->>>>>>> 29ae8273
 
   TMROctForest *getFilter() { return filter; }
 
