/*
  This file is part of the package TMR for adaptive mesh refinement.

  Copyright (C) 2015 Georgia Tech Research Corporation.
  Additional copyright (C) 2015 Graeme Kennedy.
  All rights reserved.

  TMR is licensed under the Apache License, Version 2.0 (the "License");
  you may not use this software except in compliance with the License.
  You may obtain a copy of the License at

    http://www.apache.org/licenses/LICENSE-2.0

  Unless required by applicable law or agreed to in writing, software
  distributed under the License is distributed on an "AS IS" BASIS,
  WITHOUT WARRANTIES OR CONDITIONS OF ANY KIND, either express or implied.
  See the License for the specific language governing permissions and
  limitations under the License.
*/

#include "TMR_RefinementTools.h"
#include "TensorToolbox.h"
#include "TACSElementAlgebra.h"
#include "tacslapack.h"

// Include the stdlib set/string classes
#include <string>
#include <set>

// Include for writing output file
#include <stdio.h>
#include <stdlib.h>

/*
  Create a multgrid object for a forest of octrees
*/
void TMR_CreateTACSMg( int num_levels, TACSAssembler *tacs[],
                       TMROctForest *forest[], TACSMg **_mg,
                       double omega,
                       int use_coarse_direct_solve,
                       int use_chebyshev_smoother ){
  // Get the communicator
  MPI_Comm comm = tacs[0]->getMPIComm();

  // Create the multigrid object
  int zero_guess = 0;
  double lower = 1.0/30.0, upper = 1.1;
  int cheb_degree = 3;
  int mg_smooth_iters = 1;
  int mg_sor_symm = 1;
  int mg_iters_per_level = 1;
  TACSMg *mg = new TACSMg(comm, num_levels, omega,
                          mg_smooth_iters, mg_sor_symm);

  // Create the intepolation/restriction objects between mesh levels
  for ( int level = 0; level < num_levels-1; level++ ){
    // Create the interpolation object
    TACSBVecInterp *interp =
      new TACSBVecInterp(tacs[level+1], tacs[level]);

    // Set the interpolation
    forest[level]->createInterpolation(forest[level+1], interp);

    // Initialize the interpolation
    interp->initialize();

    if (use_chebyshev_smoother){
      // Create the matrix
      TACSPMat *mat = tacs[level]->createMat();

      // Set up the smoother
      TACSChebyshevSmoother *pc =
        new TACSChebyshevSmoother(mat, cheb_degree, lower, upper,
                                  mg_smooth_iters);

      // Set the interpolation and TACS object within the multigrid object
      mg->setLevel(level, tacs[level], interp, mg_iters_per_level, mat, pc);
    }
    else {
      mg->setLevel(level, tacs[level], interp, mg_iters_per_level);
    }
  }

  if (use_coarse_direct_solve){
    // Set the lowest level - with no interpolation object
    mg->setLevel(num_levels-1, tacs[num_levels-1]);
  }
  else {
    TACSPMat *mat = tacs[num_levels-1]->createMat();
    TACSPc *pc = NULL;

    if (use_chebyshev_smoother){
      // Set up the smoother
      pc = new TACSChebyshevSmoother(mat, cheb_degree, lower, upper,
                                     mg_smooth_iters);
    }
    else {
      pc = new TACSGaussSeidel(mat, zero_guess, omega,
                               mg_smooth_iters, mg_sor_symm);
    }

    // Set the interpolation and TACS object within the multigrid object
    mg->setLevel(num_levels-1, tacs[num_levels-1], NULL, 1,
                 mat, pc);
  }

  // Return the multigrid object
  *_mg = mg;
}

/*
  Create the TACS multigrid objects for the quadrilateral case
*/
void TMR_CreateTACSMg( int num_levels, TACSAssembler *tacs[],
                       TMRQuadForest *forest[], TACSMg **_mg,
                       double omega,
                       int use_coarse_direct_solve,
                       int use_chebyshev_smoother ){
  // Get the communicator
  MPI_Comm comm = tacs[0]->getMPIComm();

  // Create the multigrid object
  int zero_guess = 0;
  double lower = 1.0/30.0, upper = 1.1;
  int cheb_degree = 3;
  int mg_smooth_iters = 1;
  int mg_sor_symm = 0;
  int mg_iters_per_level = 1;
  TACSMg *mg = new TACSMg(comm, num_levels, omega,
                          mg_smooth_iters, mg_sor_symm);

  // Create the intepolation/restriction objects between mesh levels
  for ( int level = 0; level < num_levels-1; level++ ){
    // Create the interpolation object
    TACSBVecInterp *interp =
      new TACSBVecInterp(tacs[level+1], tacs[level]);

    // Set the interpolation
    forest[level]->createInterpolation(forest[level+1], interp);

    // Initialize the interpolation
    interp->initialize();

    if (use_chebyshev_smoother){
      // Create the matrix
      TACSPMat *mat = tacs[level]->createMat();

      // Set up the smoother
      TACSChebyshevSmoother *pc =
        new TACSChebyshevSmoother(mat, cheb_degree, lower, upper,
                                  mg_smooth_iters);

      // Set the interpolation and TACS object within the multigrid object
      mg->setLevel(level, tacs[level], interp, mg_iters_per_level, mat, pc);
    }
    else {
      mg->setLevel(level, tacs[level], interp, mg_iters_per_level);
    }
  }

  if (use_coarse_direct_solve){
    // Set the lowest level - with no interpolation object
    mg->setLevel(num_levels-1, tacs[num_levels-1]);
  }
  else {
    TACSPMat *mat = tacs[num_levels-1]->createMat();
    TACSPc *pc = NULL;

    if (use_chebyshev_smoother){
      // Set up the smoother
      pc = new TACSChebyshevSmoother(mat, cheb_degree, lower, upper,
                                     mg_smooth_iters);
    }
    else {
      pc = new TACSGaussSeidel(mat, zero_guess, omega,
                               mg_smooth_iters, mg_sor_symm);
    }

    // Set the interpolation and TACS object within the multigrid object
    mg->setLevel(num_levels-1, tacs[num_levels-1], NULL, 1,
                 mat, pc);
  }

  // Return the multigrid object
  *_mg = mg;
}

/*
  Compute the transpose of the Jacobian transformation at a point
  within the element.
*/
static void computeJacobianTrans2D( const TacsScalar Xpts[],
                                    const double Na[], const double Nb[],
                                    TacsScalar Xd[], TacsScalar J[],
                                    const int num_nodes ){
  memset(Xd, 0, 9*sizeof(TacsScalar));

  // Compute the derivative along the coordinate directions
  const double *na = Na, *nb = Nb;
  const TacsScalar *X = Xpts;
  for ( int i = 0; i < num_nodes; i++ ){
    Xd[0] += X[0]*na[0];
    Xd[1] += X[1]*na[0];
    Xd[2] += X[2]*na[0];

    Xd[3] += X[0]*nb[0];
    Xd[4] += X[1]*nb[0];
    Xd[5] += X[2]*nb[0];

    na++;  nb++;
    X += 3;
  }

  // Compute the cross-product with the normal
  Tensor::crossProduct3D(&Xd[6], &Xd[0], &Xd[3]);
  Tensor::normalize3D(&Xd[6]);

  // Compute the transpose of the Jacobian transformation
  FElibrary::jacobian3d(Xd, J);
}

/*
  Compute the transpose of the 3D Jacobian transformation at a point
  within the element
*/
static void computeJacobianTrans3D( const TacsScalar Xpts[],
                                    const double Na[],
                                    const double Nb[],
                                    const double Nc[],
                                    TacsScalar Xd[], TacsScalar J[],
                                    const int num_nodes ){
  memset(Xd, 0, 9*sizeof(TacsScalar));

  // Compute the derivative along the coordinate directions
  const double *na = Na, *nb = Nb, *nc = Nc;
  const TacsScalar *X = Xpts;
  for ( int i = 0; i < num_nodes; i++ ){
    Xd[0] += X[0]*na[0];
    Xd[1] += X[1]*na[0];
    Xd[2] += X[2]*na[0];

    Xd[3] += X[0]*nb[0];
    Xd[4] += X[1]*nb[0];
    Xd[5] += X[2]*nb[0];

    Xd[6] += X[0]*nc[0];
    Xd[7] += X[1]*nc[0];
    Xd[8] += X[2]*nc[0];

    na++;  nb++;  nc++;
    X += 3;
  }

  // Compute the transpose of the Jacobian transformation
  FElibrary::jacobian3d(Xd, J);
}

// Specify the maximum order
static const int MAX_ORDER = 5;

// Specify the maximum number of enrichment functions in 2D and 3D
static const int MAX_2D_ENRICH = 7;
static const int MAX_3D_ENRICH = 15;

/*
  Get the number of enrichment functions associated with the given
  order of the element
*/
static int getNum2dEnrich( int order ){
  if (order == 2){
    return 4;
  }
  return 7;
}

static int getNum3dEnrich( int order ){
  if (order == 2){
    return 9;
  }
  return 15;
}

/*
  Evaluate the enrichment function for a second-order shell problem
*/
static void eval2ndEnrichmentFuncs2D( const double pt[], double N[] ){
  // Compute the cubic enrichment shape functions along the two
  // coordinate directions
  double ca = (1.0 + pt[0])*(1.0 - pt[0]);
  double cb = (1.0 + pt[1])*(1.0 - pt[1]);

  N[0] = ca;
  N[1] = pt[1]*ca;
  N[2] = cb;
  N[3] = pt[0]*cb;
}

/*
  Evaluate the derivative of the enrichment functions for a
  second-order problem.
*/
static void eval2ndEnrichmentFuncs2D( const double pt[],
                                      double N[], double Na[], double Nb[] ){

  // Compute the cubic enrichment shape functions along the two
  // coordinate directions
  double ca = (1.0 + pt[0])*(1.0 - pt[0]);
  double cb = (1.0 + pt[1])*(1.0 - pt[1]);

  // Compute the derivatives
  double da = -2.0*pt[0];
  double db = -2.0*pt[1];

  // Evaluate the shape functions
  N[0] = ca;
  N[1] = pt[1]*ca;
  N[2] = cb;
  N[3] = pt[0]*cb;

  // Evaluate the derivatives of the shape functions
  Na[0] = da;
  Na[1] = pt[1]*da;
  Na[2] = 0.0;
  Na[3] = cb;

  Nb[0] = 0.0;
  Nb[1] = ca;
  Nb[2] = db;
  Nb[3] = pt[0]*db;
}

/*
  Evaluate the enrichment functions for a third-order shell problem
*/
static void eval3rdEnrichmentFuncs2D( const double pt[], double N[] ){
  // Compute the cubic enrichment shape functions along the two
  // coordinate directions
  double ca = (1.0 + pt[0])*pt[0]*(1.0 - pt[0]);
  double cb = (1.0 + pt[1])*pt[1]*(1.0 - pt[1]);

  // Set the shape functions themselves
  N[0] = ca;
  N[1] = pt[1]*ca;
  N[2] = pt[1]*pt[1]*ca;
  N[3] = cb;
  N[4] = pt[0]*cb;
  N[5] = pt[0]*pt[0]*cb;
  N[6] = ca*cb;
}

/*
  The enriched shape functions for the tensor-product quadratic
  Lagrange shape functions.
*/
static void eval3rdEnrichmentFuncs2D( const double pt[],
                                      double N[], double Na[], double Nb[] ){
  // Compute the cubic enrichment shape functions along the two
  // coordinate directions
  double ca = (1.0 + pt[0])*pt[0]*(1.0 - pt[0]);
  double cb = (1.0 + pt[1])*pt[1]*(1.0 - pt[1]);

  // Compute the derivative of the enrichment functions w.r.t.
  // the two coordinate directions
  double da = 1.0 - 3*pt[0]*pt[0];
  double db = 1.0 - 3*pt[1]*pt[1];

  // Set the shape functions themselves
  N[0] = ca;
  N[1] = pt[1]*ca;
  N[2] = pt[1]*pt[1]*ca;
  N[3] = cb;
  N[4] = pt[0]*cb;
  N[5] = pt[0]*pt[0]*cb;
  N[6] = ca*cb;

  // Set the derivatives of the enrichment functions with respect to
  // the first and second coordinate directions
  Na[0] = da;
  Na[1] = pt[1]*da;
  Na[2] = pt[1]*pt[1]*da;
  Na[3] = 0.0;
  Na[4] = cb;
  Na[5] = 2.0*pt[0]*cb;
  Na[6] = da*cb;

  Nb[0] = 0.0;
  Nb[1] = ca;
  Nb[2] = 2.0*pt[1]*ca;
  Nb[3] = db;
  Nb[4] = pt[0]*db;
  Nb[5] = pt[0]*pt[0]*db;
  Nb[6] = ca*db;
}

/*
  Evaluate the enrichment function for a second-order shell problem
*/
static void eval2ndEnrichmentFuncs3D( const double pt[], double N[] ){
  // Compute the cubic enrichment shape functions along the two
  // coordinate directions
  double ca = (1.0 + pt[0])*(1.0 - pt[0]);
  double cb = (1.0 + pt[1])*(1.0 - pt[1]);
  double cc = (1.0 + pt[2])*(1.0 - pt[2]);

  N[0] = ca;
  N[1] = pt[1]*ca;
  N[2] = pt[2]*ca;
  N[3] = cb;
  N[4] = pt[0]*cb;
  N[5] = pt[2]*cb;
  N[6] = cc;
  N[7] = pt[0]*cc;
  N[8] = pt[1]*cc;
}

/*
  Evaluate the derivative of the enrichment functions for a
  second-order problem.
*/
static void eval2ndEnrichmentFuncs3D( const double pt[],
                                      double N[], double Na[],
                                      double Nb[], double Nc[] ){

  // Compute the cubic enrichment shape functions along the two
  // coordinate directions
  double ca = (1.0 + pt[0])*(1.0 - pt[0]);
  double cb = (1.0 + pt[1])*(1.0 - pt[1]);
  double cc = (1.0 + pt[2])*(1.0 - pt[2]);

  // Compute the derivatives
  double da = -2.0*pt[0];
  double db = -2.0*pt[1];
  double dc = -2.0*pt[2];

  // Evaluate the shape functions
  N[0] = ca;
  N[1] = pt[1]*ca;
  N[2] = pt[2]*ca;
  N[3] = cb;
  N[4] = pt[0]*cb;
  N[5] = pt[2]*cb;
  N[6] = cc;
  N[7] = pt[0]*cc;
  N[8] = pt[1]*cc;

  // Evaluate the derivatives of the shape functions
  Na[0] = da;
  Na[1] = pt[1]*da;
  Na[2] = pt[2]*da;
  Na[3] = 0.0;
  Na[4] = cb;
  Na[5] = 0.0;
  Na[6] = 0.0;
  Na[7] = cc;
  Na[8] = 0.0;

  Nb[0] = 0.0;
  Nb[1] = ca;
  Nb[2] = 0.0;
  Nb[3] = db;
  Nb[4] = pt[0]*db;
  Nb[5] = pt[2]*db;
  Nb[6] = 0.0;
  Nb[7] = 0.0;
  Nb[8] = cc;

  Nc[0] = 0.0;
  Nc[1] = 0.0;
  Nc[2] = ca;
  Nc[3] = 0.0;
  Nc[4] = 0.0;
  Nc[5] = cb;
  Nc[6] = dc;
  Nc[7] = pt[0]*dc;
  Nc[8] = pt[1]*dc;
}

/*
  Evaluate the enrichment function for a second-order shell problem
*/
static void eval3rdEnrichmentFuncs3D( const double pt[], double N[] ){
  // Compute the cubic enrichment shape functions along the two
  // coordinate directions
  double ca = (1.0 + pt[0])*pt[0]*(1.0 - pt[0]);
  double cb = (1.0 + pt[1])*pt[1]*(1.0 - pt[1]);
  double cc = (1.0 + pt[2])*pt[2]*(1.0 - pt[2]);

  N[0] = ca;
  N[1] = pt[1]*ca;
  N[2] = pt[1]*pt[1]*ca;
  N[3] = pt[2]*ca;
  N[4] = pt[2]*pt[2]*ca;
  N[5] = cb;
  N[6] = pt[0]*cb;
  N[7] = pt[0]*pt[0]*cb;
  N[8] = pt[2]*cb;
  N[9] = pt[2]*pt[2]*cb;
  N[10] = cc;
  N[11] = pt[0]*cc;
  N[12] = pt[0]*pt[0]*cc;
  N[13] = pt[1]*cc;
  N[14] = pt[1]*pt[1]*cc;
}

/*
  Evaluate the derivative of the enrichment functions for a
  third-order problem.
*/
static void eval3rdEnrichmentFuncs3D( const double pt[],
                                      double N[], double Na[],
                                      double Nb[], double Nc[] ){
  // Compute the cubic enrichment shape functions along the two
  // coordinate directions
  double ca = (1.0 + pt[0])*pt[0]*(1.0 - pt[0]);
  double cb = (1.0 + pt[1])*pt[1]*(1.0 - pt[1]);
  double cc = (1.0 + pt[2])*pt[2]*(1.0 - pt[2]);

  // Compute the derivatives
  double da = 1.0 - 3.0*pt[0]*pt[0];
  double db = 1.0 - 3.0*pt[1]*pt[1];
  double dc = 1.0 - 3.0*pt[2]*pt[2];

  // Evaluate the shape functions
  N[0] = ca;
  N[1] = pt[1]*ca;
  N[2] = pt[1]*pt[1]*ca;
  N[3] = pt[2]*ca;
  N[4] = pt[2]*pt[2]*ca;
  N[5] = cb;
  N[6] = pt[0]*cb;
  N[7] = pt[0]*pt[0]*cb;
  N[8] = pt[2]*cb;
  N[9] = pt[2]*pt[2]*cb;
  N[10] = cc;
  N[11] = pt[0]*cc;
  N[12] = pt[0]*pt[0]*cc;
  N[13] = pt[1]*cc;
  N[14] = pt[1]*pt[1]*cc;

  // Evaluate the derivatives of the shape functions
  Na[0] = da;
  Na[1] = pt[1]*da;
  Na[2] = pt[1]*pt[1]*da;
  Na[3] = pt[2]*da;
  Na[4] = pt[2]*pt[2]*da;
  Na[5] = 0.0;
  Na[6] = cb;
  Na[7] = 2.0*pt[0]*cb;
  Na[8] = 0.0;
  Na[9] = 0.0;
  Na[10] = 0.0;
  Na[11] = cc;
  Na[12] = 2.0*pt[0]*cc;
  Na[13] = 0.0;
  Na[14] = 0.0;

  Nb[0] = 0.0;
  Nb[1] = ca;
  Nb[2] = 2.0*pt[1]*ca;
  Nb[3] = 0.0;
  Nb[4] = 0.0;
  Nb[5] = db;
  Nb[6] = pt[0]*db;
  Nb[7] = pt[0]*pt[0]*db;
  Nb[8] = pt[2]*db;
  Nb[9] = pt[2]*pt[2]*db;
  Nb[10] = 0.0;
  Nb[11] = 0.0;
  Nb[12] = 0.0;
  Nb[13] = cc;
  Nb[14] = 2.0*pt[1]*cc;

  Nc[0] = 0.0;
  Nc[1] = 0.0;
  Nc[2] = 0.0;
  Nc[3] = ca;
  Nc[4] = 2.0*pt[2]*ca;
  Nc[5] = 0.0;
  Nc[6] = 0.0;
  Nc[7] = 0.0;
  Nc[8] = cb;
  Nc[9] = 2.0*pt[2]*cb;
  Nc[10] = dc;
  Nc[11] = pt[0]*dc;
  Nc[12] = pt[0]*pt[0]*dc;
  Nc[13] = pt[1]*dc;
  Nc[14] = pt[1]*pt[1]*dc;
}

/*
  Given the values of the derivatives of one component of the
  displacement or rotation field at the nodes, compute the
  reconstruction over the element by solving a least-squares problem

  input:
  Xpts:    the element node locations
  uvals:   the solution at the nodes
  uderiv:  the derivative of the solution in x/y/z at the nodes

  output:
  ubar:    the values of the coefficients on the enrichment functions
*/
static void computeElemRecon2D( const int vars_per_node,
                                TMRQuadForest *forest,
                                TMRQuadForest *refined_forest,
                                const TacsScalar Xpts[],
                                const TacsScalar uvals[],
                                const TacsScalar uderiv[],
                                TacsScalar ubar[],
                                TacsScalar *tmp ){
  // Get information about the interpolation
  const double *knots;
  const int order = forest->getInterpKnots(&knots);
  const int refined_order = refined_forest->getMeshOrder();

  // The number of enrichment functions
  const int nenrich = getNum2dEnrich(order);

  // The number of equations
  const int neq = 2*order*order;

  // The number of derivatives per node
  const int deriv_per_node = 3*vars_per_node;

  // Set up the least squares problem at the nodes
  int nrhs = vars_per_node;

  TacsScalar *A = &tmp[0];
  TacsScalar *b = &tmp[nenrich*neq];

  // Set the weighs
  double wvals[3];
  if (order == 2){
    wvals[0] = wvals[1] = 1.0;
  }
  else if (order == 3){
    wvals[0] = wvals[2] = 0.5;
    wvals[1] = 1.0;
  }

  for ( int c = 0, jj = 0; jj < order; jj++ ){
    for ( int ii = 0; ii < order; ii++, c += 2 ){
      // Set the parametric location within the element
      double pt[2];
      pt[0] = knots[ii];
      pt[1] = knots[jj];

      // Compute the element shape functions at this point
      double N[MAX_ORDER*MAX_ORDER];
      double Na[MAX_ORDER*MAX_ORDER], Nb[MAX_ORDER*MAX_ORDER];
      refined_forest->evalInterp(pt, N, Na, Nb);

      // Evaluate the Jacobian transformation at this point
      TacsScalar Xd[9], J[9];
      computeJacobianTrans2D(Xpts, Na, Nb, Xd, J,
                             refined_order*refined_order);

      // Normalize the first direction
      TacsScalar d1[3], d2[3];
      d1[0] = Xd[0];  d1[1] = Xd[1];  d1[2] = Xd[2];
      Tensor::normalize3D(d1);

      // Compute d2 = n x d1
      Tensor::crossProduct3D(d2, &Xd[6], d1);

      // First, compute the contributions to the righ-hand-side. The
      // right vector contains the difference between the prescribed
      // derivative and the contribution to the derivative from the
      // quadratic shape function terms
      const TacsScalar *ud = &uderiv[deriv_per_node*(ii + order*jj)];

      for ( int k = 0; k < vars_per_node; k++ ){
        b[neq*k+c] =
          wvals[ii]*wvals[jj]*(d1[0]*ud[0] + d1[1]*ud[1] + d1[2]*ud[2]);
        b[neq*k+c+1] =
          wvals[ii]*wvals[jj]*(d2[0]*ud[0] + d2[1]*ud[1] + d2[2]*ud[2]);
        ud += 3;
      }

      // Evaluate the interpolation on the original mesh
      forest->evalInterp(pt, N, Na, Nb);

      // Add the contribution from the nodes
      for ( int k = 0; k < vars_per_node; k++ ){
        // Evaluate the derivatives along the parametric directions
        TacsScalar Ua = 0.0, Ub = 0.0;
        for ( int i = 0; i < order*order; i++ ){
          Ua += uvals[vars_per_node*i + k]*Na[i];
          Ub += uvals[vars_per_node*i + k]*Nb[i];
        }

        // Compute the derivative along the x,y,z directions
        TacsScalar d[3];
        d[0] = Ua*J[0] + Ub*J[1];
        d[1] = Ua*J[3] + Ub*J[4];
        d[2] = Ua*J[6] + Ub*J[7];

        b[neq*k+c] -=
          wvals[ii]*wvals[jj]*(d1[0]*d[0] + d1[1]*d[1] + d1[2]*d[2]);
        b[neq*k+c+1] -=
          wvals[ii]*wvals[jj]*(d2[0]*d[0] + d2[1]*d[1] + d2[2]*d[2]);
      }

      // xi,X = [X,xi]^{-1}
      // U,X = U,xi*xi,X = U,xi*J^{T}

      // Now, evaluate the terms for the left-hand-side
      // that contribute to the derivative
      double Nr[MAX_2D_ENRICH];
      double Nar[MAX_2D_ENRICH], Nbr[MAX_2D_ENRICH];
      if (order == 2){
        eval2ndEnrichmentFuncs2D(pt, Nr, Nar, Nbr);
      }
      else {
        eval3rdEnrichmentFuncs2D(pt, Nr, Nar, Nbr);
      }

      // Add the contributions to the the enricment
      for ( int i = 0; i < nenrich; i++ ){
        TacsScalar d[3];
        d[0] = Nar[i]*J[0] + Nbr[i]*J[1];
        d[1] = Nar[i]*J[3] + Nbr[i]*J[4];
        d[2] = Nar[i]*J[6] + Nbr[i]*J[7];

        A[neq*i+c] =
          wvals[ii]*wvals[jj]*(d1[0]*d[0] + d1[1]*d[1] + d1[2]*d[2]);
        A[neq*i+c+1] =
          wvals[ii]*wvals[jj]*(d2[0]*d[0] + d2[1]*d[1] + d2[2]*d[2]);
      }
    }
  }

  // Singular values
  TacsScalar s[MAX_2D_ENRICH];
  int m = neq, n = nenrich;
  double rcond = -1.0;
  int rank;

  // Length of the work array
  int lwork = 10*18;
  TacsScalar work[10*18];

  // LAPACK output status
  int info;

  // Using LAPACK, compute the least squares solution
  LAPACKdgelss(&m, &n, &nrhs, A, &m, b, &m, s,
               &rcond, &rank, work, &lwork, &info);

  // Copy over the ubar solution
  for ( int i = 0; i < nenrich; i++ ){
    for ( int j = 0; j < vars_per_node; j++ ){
      ubar[vars_per_node*i + j] = b[m*j + i];
    }
  }
}

/*
  Given the values of the derivatives of one component of the
  displacement at the nodes, compute the reconstruction over the
  element by solving a least-squares problem

  input:
  Xpts:    the element node locations
  uvals:   the solution at the nodes
  uderiv:  the derivative of the solution in x/y/z at the nodes

  output:
  ubar:    the values of the coefficients on the enrichment functions
*/
static void computeElemRecon3D( const int vars_per_node,
                                TMROctForest *forest,
                                TMROctForest *refined_forest,
                                const TacsScalar Xpts[],
                                const TacsScalar uvals[],
                                const TacsScalar uderiv[],
                                TacsScalar ubar[],
                                TacsScalar *tmp ){
  // Get information about the interpolation
  const double *knots;
  const int order = forest->getInterpKnots(&knots);
  const int refined_order = refined_forest->getMeshOrder();

  // Get the number of enrichment functions
  const int nenrich = getNum3dEnrich(order);

  // The number of equations
  const int neq = 3*order*order*order;

  // The number of derivatives per node
  const int deriv_per_node = 3*vars_per_node;

  // Set up the least squares problem at the nodes
  int nrhs = vars_per_node;

  TacsScalar *A = &tmp[0];
  TacsScalar *b = &tmp[nenrich*neq];

  // Set the weights
  double wvals[3];
  if (order == 2){
    wvals[0] = wvals[1] = 1.0;
  }
  else if (order == 3){
    wvals[0] = wvals[2] = 0.5;
    wvals[1] = 1.0;
  }

  for ( int c = 0, kk = 0; kk < order; kk++ ){
    for ( int jj = 0; jj < order; jj++ ){
      for ( int ii = 0; ii < order; ii++, c += 3 ){
        // Set the parametric location within the element
        double pt[3];
        pt[0] = knots[ii];
        pt[1] = knots[jj];
        pt[2] = knots[kk];

        // Compute the element shape functions at this point
        double N[MAX_ORDER*MAX_ORDER*MAX_ORDER];
        double Na[MAX_ORDER*MAX_ORDER*MAX_ORDER];
        double Nb[MAX_ORDER*MAX_ORDER*MAX_ORDER];
        double Nc[MAX_ORDER*MAX_ORDER*MAX_ORDER];
        refined_forest->evalInterp(pt, N, Na, Nb, Nc);

        // Evaluate the Jacobian transformation at this point
        TacsScalar Xd[9], J[9];
        computeJacobianTrans3D(Xpts, Na, Nb, Nc, Xd, J,
                               refined_order*refined_order*refined_order);

        // First, compute the contributions to the righ-hand-side. The
        // right vector contains the difference between the prescribed
        // derivative and the contribution to the derivative from the
        // quadratic shape function terms
        const TacsScalar *ud =
          &uderiv[deriv_per_node*(ii + order*jj + order*order*kk)];
        for ( int k = 0; k < vars_per_node; k++ ){
          b[neq*k+c] = wvals[ii]*wvals[jj]*wvals[kk]*ud[0];
          b[neq*k+c+1] = wvals[ii]*wvals[jj]*wvals[kk]*ud[1];
          b[neq*k+c+2] = wvals[ii]*wvals[jj]*wvals[kk]*ud[2];
          ud += 3;
        }

        // Compute the shape functions on the coarser mesh
        forest->evalInterp(pt, N, Na, Nb, Nc);

        // Add the contribution from the nodes
        for ( int k = 0; k < vars_per_node; k++ ){
          // Evaluate the derivatives along the parametric directions
          TacsScalar Ua = 0.0, Ub = 0.0, Uc = 0.0;
          for ( int i = 0; i < order*order*order; i++ ){
            Ua += uvals[vars_per_node*i + k]*Na[i];
            Ub += uvals[vars_per_node*i + k]*Nb[i];
            Uc += uvals[vars_per_node*i + k]*Nc[i];
          }

          // Compute the derivative along the x,y,z directions
          TacsScalar d[3];
          d[0] = Ua*J[0] + Ub*J[1] + Uc*J[2];
          d[1] = Ua*J[3] + Ub*J[4] + Uc*J[5];
          d[2] = Ua*J[6] + Ub*J[7] + Uc*J[8];

          b[neq*k+c] -= wvals[ii]*wvals[jj]*wvals[kk]*d[0];
          b[neq*k+c+1] -= wvals[ii]*wvals[jj]*wvals[kk]*d[1];
          b[neq*k+c+2] -= wvals[ii]*wvals[jj]*wvals[kk]*d[2];
        }

        // Now, evaluate the terms for the left-hand-side that
        // contribute to the derivative
        // xi,X = [X,xi]^{-1}
        // U,X = U,xi*xi,X = U,xi*J^{T}
        double Nr[MAX_3D_ENRICH];
        double Nar[MAX_3D_ENRICH], Nbr[MAX_3D_ENRICH], Ncr[MAX_3D_ENRICH];
        if (order == 2){
          eval2ndEnrichmentFuncs3D(pt, Nr, Nar, Nbr, Ncr);
        }
        else if (order == 3){
          eval3rdEnrichmentFuncs3D(pt, Nr, Nar, Nbr, Ncr);
        }

        // Add the contributions to the the enricment
        for ( int i = 0; i < nenrich; i++ ){
          TacsScalar d[3];
          d[0] = Nar[i]*J[0] + Nbr[i]*J[1] + Ncr[i]*J[2];
          d[1] = Nar[i]*J[3] + Nbr[i]*J[4] + Ncr[i]*J[5];
          d[2] = Nar[i]*J[6] + Nbr[i]*J[7] + Ncr[i]*J[8];

          A[neq*i+c] = wvals[ii]*wvals[jj]*wvals[kk]*d[0];
          A[neq*i+c+1] = wvals[ii]*wvals[jj]*wvals[kk]*d[1];
          A[neq*i+c+2] = wvals[ii]*wvals[jj]*wvals[kk]*d[2];
        }
      }
    }
  }

  // Singular values
  TacsScalar s[MAX_3D_ENRICH];
  int m = neq, n = nenrich;
  double rcond = -1.0;
  int rank;

  // Length of the work array
  int lwork = 10*18;
  TacsScalar work[10*18];

  // LAPACK output status
  int info;

  // Using LAPACK, compute the least squares solution
  LAPACKdgelss(&m, &n, &nrhs, A, &m, b, &m, s,
               &rcond, &rank, work, &lwork, &info);

  // Copy over the ubar solution
  for ( int i = 0; i < nenrich; i++ ){
    for ( int j = 0; j < vars_per_node; j++ ){
      ubar[vars_per_node*i + j] = b[m*j + i];
    }
  }
}

/*
  Compute the local derivative weights
*/
static void computeLocalWeights( TACSAssembler *tacs,
                                 TACSBVec *weights,
                                 const int *element_nums=NULL,
                                 int num_elements=-1 ){
  // Zero the entries in the array
  weights->zeroEntries();

  // Set the local element weights
  int max_nodes = tacs->getMaxElementNodes();
  TacsScalar *welem = new TacsScalar[ max_nodes ];
  for ( int i = 0; i < max_nodes; i++ ){
    welem[i] = 1.0;
  }

  if (num_elements < 0){
    // Add unit weights to all the elements. This will sum up the
    // number of times each node is referenced.
    int nelems = tacs->getNumElements();
    for ( int i = 0; i < nelems; i++ ){
      int len = 0;
      const int *nodes;
      tacs->getElement(i, &nodes, &len);

      // Compute the local weights
      for ( int j = 0; j < len; j++ ){
        welem[j] = 1.0;
        if (nodes[j] < 0){
          welem[j] = 0.0;
        }
      }

      weights->setValues(len, nodes, welem, TACS_ADD_VALUES);
    }
  }
  else {
    // Add up the weights for only those elements in the list
    for ( int i = 0; i < num_elements; i++ ){
      int elem = element_nums[i];

      // Get the node numbers for this elements
      int len = 0;
      const int *nodes;
      tacs->getElement(elem, &nodes, &len);

      // Compute the local weights
      for ( int j = 0; j < len; j++ ){
        welem[j] = 1.0;
        if (nodes[j] < 0){
          welem[j] = 0.0;
        }
      }

      weights->setValues(len, nodes, welem, TACS_ADD_VALUES);
    }
  }

  delete [] welem;

  // Finish setting all of the values
  weights->beginSetValues(TACS_ADD_VALUES);
  weights->endSetValues(TACS_ADD_VALUES);

  // Distribute the values
  weights->beginDistributeValues();
  weights->endDistributeValues();
}

/*
  Given the input solution, compute and set the derivatives
  in the vector ux. Note that this vector must be 3*

  input:
  TACSAssembler:  the TACSAssembler object
  uvec:           the solution vector
  wlocal:         the local element-weight values

  output:
  uderiv:         the approximate derivatives at the nodes
*/
static void computeNodeDeriv2D( TMRQuadForest *forest,
                                TACSAssembler *tacs, TACSBVec *uvec,
                                TACSBVec *weights, TACSBVec *uderiv,
                                const int *element_nums=NULL,
                                int num_elements=-1 ){
  // Zero the nodal derivatives
  uderiv->zeroEntries();

  // Get the interpolation knot positions
  const double *knots;
  const int order = forest->getInterpKnots(&knots);

  // The number of variables at each node
  const int vars_per_node = tacs->getVarsPerNode();

  // Number of derivatives per node - x,y,z derivatives
  const int deriv_per_node = 3*vars_per_node;

  // Get the number of elements
  int nelems = tacs->getNumElements();

  // We're only going to iterate over the elements in the list, not
  // the entire array
  if (element_nums){
    nelems = num_elements;
  }

  // Allocate space for the element-wise values and derivatives
  TacsScalar *Ud = new TacsScalar[ 2*vars_per_node ];
  TacsScalar *uelem = new TacsScalar[ order*order*vars_per_node ];
  TacsScalar *delem = new TacsScalar[ order*order*deriv_per_node ];

  // Perform the reconstruction for the local
  for ( int index = 0; index < nelems; index++ ){
    // Set the element number, depending on whether we're using the
    // full set of elements, or only a subset of the elements
    int elem = index;
    if (element_nums){
      elem = element_nums[index];
    }

    // Get the element nodes
    int len = 0;
    const int *nodes;
    tacs->getElement(elem, &nodes, &len);

    // Get the local weight values for this element
    TacsScalar welem[MAX_ORDER*MAX_ORDER];
    weights->getValues(len, nodes, welem);

    // Get the local element variables
    uvec->getValues(len, nodes, uelem);

    // Get the node locations for the element
    TacsScalar Xpts[3*MAX_ORDER*MAX_ORDER];
    tacs->getElement(elem, Xpts);

    // Compute the derivative of the components of the variables along
    // each of the 3-coordinate directions
    TacsScalar *d = delem;

    // Compute the contributions to the derivative from this side of
    // the element
    for ( int jj = 0; jj < order; jj++ ){
      for ( int ii = 0; ii < order; ii++ ){
        double pt[2];
        pt[0] = knots[ii];
        pt[1] = knots[jj];

        // Evaluate the the quadratic shape functions at this point
        double N[MAX_ORDER*MAX_ORDER];
        double Na[MAX_ORDER*MAX_ORDER], Nb[MAX_ORDER*MAX_ORDER];
        forest->evalInterp(pt, N, Na, Nb);

        // Evaluate the Jacobian transformation at this point
        TacsScalar Xd[9], J[9];
        computeJacobianTrans2D(Xpts, Na, Nb, Xd, J, order*order);

        // Compute the derivatives from the interpolated solution
        memset(Ud, 0, 2*vars_per_node*sizeof(TacsScalar));
        for ( int k = 0; k < vars_per_node; k++ ){
          const TacsScalar *ue = &uelem[k];
          for ( int i = 0; i < order*order; i++ ){
            Ud[2*k] += ue[0]*Na[i];
            Ud[2*k+1] += ue[0]*Nb[i];
            ue += vars_per_node;
          }
        }

        // Evaluate the x/y/z derivatives of each value at the
        // independent nodes
        TacsScalar winv = 1.0/welem[ii + jj*order];
        if (nodes[ii + jj*order] >= 0){
          for ( int k = 0; k < vars_per_node; k++ ){
            d[0] = winv*(Ud[2*k]*J[0] + Ud[2*k+1]*J[1]);
            d[1] = winv*(Ud[2*k]*J[3] + Ud[2*k+1]*J[4]);
            d[2] = winv*(Ud[2*k]*J[6] + Ud[2*k+1]*J[7]);
            d += 3;
          }
        }
        else {
          for ( int k = 0; k < vars_per_node; k++ ){
            d[0] = d[1] = d[2] = 0.0;
            d += 3;
          }
        }
      }
    }

    // Add the values of the derivatives
    uderiv->setValues(len, nodes, delem, TACS_ADD_VALUES);
  }

  // Free the element values
  delete [] Ud;
  delete [] uelem;
  delete [] delem;

  // Add the values in parallel
  uderiv->beginSetValues(TACS_ADD_VALUES);
  uderiv->endSetValues(TACS_ADD_VALUES);

  // Distribute the values so that we can call getValues
  uderiv->beginDistributeValues();
  uderiv->endDistributeValues();
}

/*
  Given the input solution, compute and set the derivatives
  in the vector ux. Note that this vector must be 3*

  input:
  TACSAssembler:  the TACSAssembler object
  uvec:           the solution vector
  wlocal:         the local element-weight values

  output:
  uderiv:         the approximate derivatives at the nodes
*/
static void computeNodeDeriv3D( TMROctForest *forest,
                                TACSAssembler *tacs, TACSBVec *uvec,
                                TACSBVec *weights, TACSBVec *uderiv,
                                const int *element_nums=NULL,
                                int num_elements=-1 ){
  // Zero the nodal derivatives
  uderiv->zeroEntries();

  // Get the interpolation knot positions
  const double *knots;
  const int order = forest->getInterpKnots(&knots);

  // The number of variables at each node
  const int vars_per_node = tacs->getVarsPerNode();

  // Number of derivatives per node - x,y,z derivatives
  const int deriv_per_node = 3*vars_per_node;

  // Get the number of elements
  int nelems = tacs->getNumElements();

  // We're only going to iterate over the elements in the list, not
  // the entire array
  if (element_nums){
    nelems = num_elements;
  }

  // Allocate space for the element-wise values and derivatives
  TacsScalar *Ud = new TacsScalar[ 3*vars_per_node ];
  TacsScalar *uelem = new TacsScalar[ order*order*order*vars_per_node ];
  TacsScalar *delem = new TacsScalar[ order*order*order*deriv_per_node ];

  // Perform the reconstruction for the local
  for ( int index = 0; index < nelems; index++ ){
    // Set the element number, depending on whether we're using the
    // full set of elements, or only a subset of the elements
    int elem = index;
    if (element_nums){
      elem = element_nums[index];
    }

    // Get the element nodes
    int len = 0;
    const int *nodes = NULL;
    tacs->getElement(elem, &nodes, &len);

    // Get the local weight values for this element
    TacsScalar welem[MAX_ORDER*MAX_ORDER*MAX_ORDER];
    weights->getValues(len, nodes, welem);

    // Get the local element variables
    uvec->getValues(len, nodes, uelem);

    // Get the node locations for the element
    TacsScalar Xpts[3*MAX_ORDER*MAX_ORDER*MAX_ORDER];
    tacs->getElement(elem, Xpts);

    // Compute the derivative of the components of the variables along
    // each of the 3-coordinate directions
    TacsScalar *d = delem;

    // Compute the contributions to the derivative from this side of
    // the element
    for ( int kk = 0; kk < order; kk++ ){
      for ( int jj = 0; jj < order; jj++ ){
        for ( int ii = 0; ii < order; ii++ ){
          double pt[3];
          pt[0] = knots[ii];
          pt[1] = knots[jj];
          pt[2] = knots[kk];

          // Evaluate the the shape functions
          double N[MAX_ORDER*MAX_ORDER*MAX_ORDER];
          double Na[MAX_ORDER*MAX_ORDER*MAX_ORDER];
          double Nb[MAX_ORDER*MAX_ORDER*MAX_ORDER];
          double Nc[MAX_ORDER*MAX_ORDER*MAX_ORDER];
          forest->evalInterp(pt, N, Na, Nb, Nc);

          // Evaluate the Jacobian transformation at this point
          TacsScalar Xd[9], J[9];
          computeJacobianTrans3D(Xpts, Na, Nb, Nc, Xd, J,
                                 order*order*order);

          // Compute the derivatives from the interpolated solution
          memset(Ud, 0, 3*vars_per_node*sizeof(TacsScalar));
          for ( int k = 0; k < vars_per_node; k++ ){
            const TacsScalar *ue = &uelem[k];
            for ( int i = 0; i < order*order*order; i++ ){
              Ud[3*k] += ue[0]*Na[i];
              Ud[3*k+1] += ue[0]*Nb[i];
              Ud[3*k+2] += ue[0]*Nc[i];
              ue += vars_per_node;
            }
          }

          // Evaluate the x/y/z derivatives of each value at the
          // independent nodes
          TacsScalar winv = 1.0/welem[ii + jj*order + kk*order*order];
          if (nodes[ii + jj*order + kk*order*order] >= 0){
            for ( int k = 0; k < vars_per_node; k++ ){
              d[0] = winv*(Ud[3*k]*J[0] + Ud[3*k+1]*J[1] + Ud[3*k+2]*J[2]);
              d[1] = winv*(Ud[3*k]*J[3] + Ud[3*k+1]*J[4] + Ud[3*k+2]*J[5]);
              d[2] = winv*(Ud[3*k]*J[6] + Ud[3*k+1]*J[7] + Ud[3*k+2]*J[8]);
              d += 3;
            }
          }
          else {
            for ( int k = 0; k < vars_per_node; k++ ){
              d[0] = d[1] = d[2] = 0.0;
              d += 3;
            }
          }
        }
      }
    }

    // Add the values of the derivatives
    uderiv->setValues(len, nodes, delem, TACS_ADD_VALUES);
  }

  // Free the element values
  delete [] Ud;
  delete [] uelem;
  delete [] delem;

  // Add the values in parallel
  uderiv->beginSetValues(TACS_ADD_VALUES);
  uderiv->endSetValues(TACS_ADD_VALUES);

  // Distribute the values so that we can call getValues
  uderiv->beginDistributeValues();
  uderiv->endDistributeValues();
}

/*
  Reconstruct the solution on a more refined mesh
*/
void addRefinedSolution2D( TMRQuadForest *forest,
                           TACSAssembler *tacs,
                           TMRQuadForest *forest_refined,
                           TACSAssembler *tacs_refined,
                           TACSBVec *vec,
                           TACSBVec *vecDeriv,
                           TACSBVec *vec_refined,
                           const int compute_difference=0,
                           const int *element_nums=NULL,
                           int num_elements=-1 ){
  // Number of variables/derivatives per node
  const int vars_per_node = tacs->getVarsPerNode();
  const int deriv_per_node = 3*vars_per_node;

  // Get the order of the solution and the refined solution
  const double *knots, *refined_knots;
  const int order = forest->getInterpKnots(&knots);
  const int refined_order = forest_refined->getInterpKnots(&refined_knots);
  const int num_nodes = order*order;
  const int num_refined_nodes = refined_order*refined_order;

  // The number of enrichment functions
  const int nenrich = getNum2dEnrich(order);

  // The number of equations for the reconstruction: 2 times the
  // number of nodes for each element
  const int neq = 2*order*order;

  // Allocate space for the element reconstruction problem
  TacsScalar *tmp = new TacsScalar[ neq*(nenrich + vars_per_node) ];

  // Element solution on the coarse TACS mesh
  TacsScalar *uelem = new TacsScalar[ vars_per_node*num_nodes ];
  TacsScalar *delem = new TacsScalar[ deriv_per_node*num_nodes ];
  TacsScalar *ubar = new TacsScalar[ vars_per_node*nenrich ];

  // Refined element solution
  TacsScalar *uref = new TacsScalar[ vars_per_node*num_refined_nodes ];

  // The maximum number of nodes for any element
  TacsScalar Xpts[3*MAX_ORDER*MAX_ORDER];

  // Number of local elements in the coarse version of TACS
  int nelems = tacs->getNumElements();
  if (element_nums){
    nelems = num_elements;
  }

  for ( int index = 0; index < nelems; index++ ){
    // Get the element number
    int elem = index;
    if (element_nums){
      elem = element_nums[index];
    }

    // Get the node numbers and node locations for this element
    int len;
    const int *nodes;
    tacs->getElement(elem, &nodes, &len);

    // Get the derivatives at the nodes
    vec->getValues(len, nodes, uelem);
    vecDeriv->getValues(len, nodes, delem);

    // Get the node locateions
    tacs_refined->getElement(elem, Xpts);

    // Compute the reconstruction weights for the enrichment functions
    computeElemRecon2D(vars_per_node, forest, forest_refined,
                       Xpts, uelem, delem, ubar, tmp);

    if (compute_difference){
      // Get the refined element nodes
      const int *refined_nodes;
      tacs_refined->getElement(elem, &refined_nodes, &len);

      // Zero the refined element contribution
      memset(uref, 0, vars_per_node*num_refined_nodes*sizeof(TacsScalar));

      // Compute the solution at the refined points
      for ( int m = 0; m < refined_order; m++ ){
        for ( int n = 0; n < refined_order; n++ ){
          // Set the new parameter point in the refined element
          double pt[2];
          pt[0] = refined_knots[n];
          pt[1] = refined_knots[m];

          // Evaluate the shape functions and the enrichment
          // functions at the new parametric point
          double Nr[MAX_2D_ENRICH];
          if (order == 2){
            eval2ndEnrichmentFuncs2D(pt, Nr);
          }
          else {
            eval3rdEnrichmentFuncs2D(pt, Nr);
          }

          // Add the portion from the enrichment functions
          for ( int i = 0; i < vars_per_node; i++ ){
            const TacsScalar *ue = &ubar[i];
            TacsScalar *u = &uref[vars_per_node*(n + refined_order*m) + i];

            for ( int k = 0; k < nenrich; k++ ){
              u[0] += Nr[k]*ue[vars_per_node*k];
            }
          }
        }
      }

      // Zero the contribution if it goes to a dependent node
      for ( int i = 0; i < num_refined_nodes; i++ ){
        if (refined_nodes[i] < 0){
          for ( int j = 0; j < vars_per_node; j++ ){
            uref[vars_per_node*i + j] = 0.0;
          }
        }
      }

      // Add the contributions to the element
      vec_refined->setValues(len, refined_nodes, uref, TACS_ADD_VALUES);
    }
    else {
      // Get the refined element nodes
      const int *refined_nodes;
      tacs_refined->getElement(elem, &refined_nodes, &len);

      // Zero the refined element contribution
      memset(uref, 0, vars_per_node*num_refined_nodes*sizeof(TacsScalar));

      // Compute the element order
      for ( int m = 0; m < refined_order; m++ ){
        for ( int n = 0; n < refined_order; n++ ){
          // Set the new parameter point in the refined element
          double pt[2];
          pt[0] = refined_knots[n];
          pt[1] = refined_knots[m];

          // Evaluate the shape functions
          double N[MAX_ORDER*MAX_ORDER];
          forest->evalInterp(pt, N);

          // Set the values of the variables at this point
          for ( int i = 0; i < vars_per_node; i++ ){
            const TacsScalar *ue = &uelem[i];
            TacsScalar *u = &uref[vars_per_node*(n + refined_order*m) + i];

            for ( int k = 0; k < num_nodes; k++ ){
              u[0] += N[k]*ue[0];
              ue += vars_per_node;
            }
          }

          // Evaluate the enrichment functions and add them to the
          // solution
          double Nr[MAX_2D_ENRICH];
          if (order == 2){
            eval2ndEnrichmentFuncs2D(pt, Nr);
          }
          else {
            eval3rdEnrichmentFuncs2D(pt, Nr);
          }

          // Add the portion from the enrichment functions
          for ( int i = 0; i < vars_per_node; i++ ){
            const TacsScalar *ue = &ubar[i];
            TacsScalar *u = &uref[vars_per_node*(n + refined_order*m) + i];

            for ( int k = 0; k < nenrich; k++ ){
              u[0] += Nr[k]*ue[vars_per_node*k];
            }
          }
        }
      }

      // Zero the contribution if it goes to a dependent node
      for ( int i = 0; i < num_refined_nodes; i++ ){
        if (refined_nodes[i] < 0){
          for ( int j = 0; j < vars_per_node; j++ ){
            uref[vars_per_node*i + j] = 0.0;
          }
        }
      }

      // Add the contributions to the element
      vec_refined->setValues(len, refined_nodes, uref, TACS_ADD_VALUES);
    }
  }

  // Free allocated data
  delete [] tmp;
  delete [] uelem;
  delete [] delem;
  delete [] ubar;
  delete [] uref;
}

/*
  Reconstruct the solution on a more refined mesh
*/
void addRefinedSolution3D( TMROctForest *forest,
                           TACSAssembler *tacs,
                           TMROctForest *refined_forest,
                           TACSAssembler *refined_tacs,
                           TACSBVec *vec,
                           TACSBVec *vecDeriv,
                           TACSBVec *vec_refined,
                           const int compute_difference=0,
                           const int *element_nums=NULL,
                           int num_elements=-1 ){
  // Number of variables/derivatives per node
  const int vars_per_node = tacs->getVarsPerNode();
  const int deriv_per_node = 3*vars_per_node;

  // Get the order of the solution and the refined solution
  const double *knots, *refined_knots;
  const int order = forest->getInterpKnots(&knots);
  const int refined_order = refined_forest->getInterpKnots(&refined_knots);
  const int num_refined_nodes = refined_order*refined_order*refined_order;

  // The number of enrichment functions
  const int nenrich = getNum3dEnrich(order);

  // The number of equations for the reconstruction: 2 times the
  // number of nodes for each element
  const int neq = 3*order*order*order;

  // Allocate space for the element reconstruction problem
  TacsScalar *tmp = new TacsScalar[ neq*(nenrich + vars_per_node) ];

  // Element solution on the coarse TACS mesh
  TacsScalar *uelem = new TacsScalar[ vars_per_node*order*order*order ];
  TacsScalar *delem = new TacsScalar[ deriv_per_node*order*order*order ];
  TacsScalar *ubar = new TacsScalar[ vars_per_node*nenrich ];

  // Refined element solution
  TacsScalar *uref = new TacsScalar[ vars_per_node*order*order*order ];

  // The maximum number of nodes for any element
  TacsScalar Xpts[3*MAX_ORDER*MAX_ORDER*MAX_ORDER];

  // Number of local elements in the coarse version of TACS
  int nelems = tacs->getNumElements();
  if (element_nums){
    nelems = num_elements;
  }

  for ( int index = 0; index < nelems; index++ ){
    // Get the element number
    int elem = index;
    if (element_nums){
      elem = element_nums[index];
    }

    // Get the node numbers for this element
    int len;
    const int *nodes;
    tacs->getElement(elem, &nodes, &len);

    // Get the derivatives at the nodes
    vec->getValues(len, nodes, uelem);
    vecDeriv->getValues(len, nodes, delem);

    // Get the refined node locations
    refined_tacs->getElement(elem, Xpts);

    // Compute the reconstruction weights for the enrichment functions
    computeElemRecon3D(vars_per_node, forest, refined_forest,
                       Xpts, uelem, delem, ubar, tmp);

    if (compute_difference){
      // Get the refined element nodes
      const int *refined_nodes;
      refined_tacs->getElement(elem, &refined_nodes, &len);

      // Zero the refined element contribution
      memset(uref, 0, vars_per_node*num_refined_nodes*sizeof(TacsScalar));

      for ( int p = 0; p < refined_order; p++ ){
        for ( int m = 0; m < refined_order; m++ ){
          for ( int n = 0; n < refined_order; n++ ){
            // Set the new parameter point in the refined element
            double pt[3];
            pt[0] = refined_knots[n];
            pt[1] = refined_knots[m];
            pt[2] = refined_knots[p];

            // Evaluate the shape functions and the enrichment
            // functions at the new parametric point
            double Nr[MAX_3D_ENRICH];
            if (order == 2){
              eval2ndEnrichmentFuncs3D(pt, Nr);
            }
            else if (order == 3){
              eval3rdEnrichmentFuncs3D(pt, Nr);
            }

            // Add the portion from the enrichment functions
            int offset = (n + refined_order*m +
                          refined_order*refined_order*p);
            TacsScalar *u = &uref[vars_per_node*offset];
            for ( int i = 0; i < vars_per_node; i++ ){
              const TacsScalar *ue = &ubar[i];
              for ( int k = 0; k < nenrich; k++ ){
                u[i] += Nr[k]*ue[vars_per_node*k];
              }
            }
          }
        }
      }

      // Zero the contribution if it goes to a dependent node
      for ( int i = 0; i < num_refined_nodes; i++ ){
        if (refined_nodes[i] < 0){
          for ( int j = 0; j < vars_per_node; j++ ){
            uref[vars_per_node*i + j] = 0.0;
          }
        }
      }

      // Add the contributions to the element
      vec_refined->setValues(len, refined_nodes, uref, TACS_ADD_VALUES);
    }
    else {
      // Get the refined element nodes
      const int *refined_nodes;
      refined_tacs->getElement(elem, &refined_nodes, &len);

      // Zero the refined element contribution
      memset(uref, 0, vars_per_node*num_refined_nodes*sizeof(TacsScalar));

      for ( int p = 0; p < refined_order; p++ ){
        for ( int m = 0; m < refined_order; m++ ){
          for ( int n = 0; n < refined_order; n++ ){
            // Set the new parameter point in the refined element
            double pt[3];
            pt[0] = refined_knots[n];
            pt[1] = refined_knots[m];
            pt[2] = refined_knots[p];

            // Evaluate the shape functions and the enrichment
            // functions at the new parametric point
            double N[MAX_ORDER*MAX_ORDER*MAX_ORDER];
            forest->evalInterp(pt, N);

            // Add the portion from the enrichment functions
            int offset = (n + refined_order*m +
                          refined_order*refined_order*p);
            TacsScalar *u = &uref[vars_per_node*offset];

            for ( int i = 0; i < vars_per_node; i++ ){
              const TacsScalar *ue = &uelem[i];
              for ( int k = 0; k < order*order*order; k++ ){
                u[i] += N[k]*ue[vars_per_node*k];
              }
            }

            double Nr[MAX_3D_ENRICH];
            if (order == 2){
              eval2ndEnrichmentFuncs3D(pt, Nr);
            }
            else if (order == 3){
              eval3rdEnrichmentFuncs3D(pt, Nr);
            }

            // Add the portion from the enrichment functions
            for ( int i = 0; i < vars_per_node; i++ ){
              const TacsScalar *ue = &ubar[i];
              for ( int k = 0; k < nenrich; k++ ){
                u[i] += Nr[k]*ue[vars_per_node*k];
              }
            }
          }
        }
      }

      // Zero the contribution if it goes to a dependent node
      for ( int i = 0; i < num_refined_nodes; i++ ){
        if (refined_nodes[i] < 0){
          for ( int j = 0; j < vars_per_node; j++ ){
            uref[vars_per_node*i + j] = 0.0;
          }
        }
      }

      // Add the contributions to the element
      vec_refined->setValues(len, refined_nodes, uref, TACS_ADD_VALUES);
    }
  }

  // Free allocated data
  delete [] tmp;
  delete [] uelem;
  delete [] delem;
  delete [] ubar;
  delete [] uref;
}

/*
  Compute the reconstructed solution on the uniformly refined mesh.
*/
void TMR_ComputeReconSolution( TMRQuadForest *forest,
                               TACSAssembler *tacs,
                               TMRQuadForest *forest_refined,
                               TACSAssembler *tacs_refined,
                               TACSBVec *_uvec,
                               TACSBVec *_uvec_refined,
                               const int compute_difference ){
  // Retrieve the variables from the TACSAssembler object
  TACSBVec *uvec = _uvec;
  if (!uvec){
    uvec = tacs->createVec();
    uvec->incref();
    tacs->getVariables(uvec);
  }
  TACSBVec *uvec_refined = _uvec_refined;
  if (!uvec_refined){
    uvec_refined = tacs_refined->createVec();
    uvec_refined->incref();
  }

  // Zero the entries of the reconstructed solution
  uvec_refined->zeroEntries();

  // Distribute the solution vector answer
  uvec->beginDistributeValues();
  uvec->endDistributeValues();

  // Allocate a vector for the derivatives
  int vars_per_node = tacs->getVarsPerNode();
  TACSBVec *uderiv =
    new TACSBVec(tacs->getVarMap(), 3*vars_per_node,
                 tacs->getBVecDistribute(), tacs->getBVecDepNodes());
  uderiv->incref();

  // Create the weight vector - the weights are the number of times
  // each node is referenced by adjacent elements, including
  // inter-process references.
  TACSBVec *weights = new TACSBVec(tacs->getVarMap(), 1,
                                   tacs->getBVecDistribute(),
                                   tacs->getBVecDepNodes());
  weights->incref();

  // Get the underlying topology object
  TMRTopology *topo = forest->getTopology();

  // Compute the max size of the element array
  int nelems = tacs->getNumElements();
  int *face_elem_nums = new int[ nelems ];

  // Loop over all of the faces and uniquely sort the faces
  int num_faces = topo->getNumFaces();
  std::set<std::string> face_attr_set;
  for ( int face_num = 0; face_num < num_faces; face_num++ ){
    TMRFace *face;
    topo->getFace(face_num, &face);
    const char *attr = face->getAttribute();
    if (attr){
      std::string str(attr);
      face_attr_set.insert(str);
    }
    else {
      std::string str("");
      face_attr_set.insert(str);
    }
  }

  // Loop over all of the faces
  std::set<std::string>::iterator it;
  for ( it = face_attr_set.begin(); it != face_attr_set.end(); it++ ){
    // Get the quads with the given face number
    const char *attr = NULL;
    if (!(*it).empty()){
      attr = (*it).c_str();
    }
    TMRQuadrantArray *quad_array = forest->getQuadsWithAttribute(attr);

    // Get the quadrants for this face
    int num_face_elems;
    TMRQuadrant *array;
    quad_array->getArray(&array, &num_face_elems);

    // Create an array of the element numbers for this face
    for ( int i = 0; i < num_face_elems; i++ ){
      face_elem_nums[i] = array[i].tag;
    }

    // Free the quadrant array - it is no longer required
    delete quad_array;

    // Compute the nodal weights for the derivatives
    computeLocalWeights(tacs, weights,
                        face_elem_nums, num_face_elems);

    // Compute the nodal derivatives
    computeNodeDeriv2D(forest, tacs, uvec, weights, uderiv,
                       face_elem_nums, num_face_elems);

    // Compute the refined solution
    addRefinedSolution2D(forest, tacs, forest_refined, tacs_refined,
                         uvec, uderiv, uvec_refined,
                         compute_difference,
                         face_elem_nums, num_face_elems);
  }

  // Free the temp array
  delete [] face_elem_nums;

  // Free the weights on the coarse mesh
  weights->decref();

  // Add the values
  uvec_refined->beginSetValues(TACS_ADD_VALUES);
  uvec_refined->endSetValues(TACS_ADD_VALUES);

  // Create a vector for the refined weights
  TACSBVec *weights_refined = new TACSBVec(tacs_refined->getVarMap(), 1,
                                           tacs_refined->getBVecDistribute(),
                                           tacs_refined->getBVecDepNodes());
  weights_refined->incref();

  // Compute the nodal weights for the refined mesh
  computeLocalWeights(tacs_refined, weights_refined);

  // Multiply every non-dependent entry by the refined weights
  TacsScalar *u, *w;
  uvec_refined->getArray(&u);
  int size = weights_refined->getArray(&w);

  for ( int i = 0; i < size; i++ ){
    TacsScalar winv = 1.0/w[i];
    for ( int j = 0; j < vars_per_node; j++ ){
      u[j] *= winv;
    }
    u += vars_per_node;
  }

  // Free the refined weights
  weights_refined->decref();

  // Distribute the values
  uvec_refined->beginDistributeValues();
  uvec_refined->endDistributeValues();

  // The solution was not passed as an argument
  if (!_uvec){
    uvec->decref();
  }

  // The refined solution vector was not passed as an argument
  if (!_uvec_refined){
    tacs_refined->setVariables(uvec_refined);
    uvec_refined->decref();
  }
}

/*
  Compute the reconstructed solution on the uniformly refined mesh.
*/
void TMR_ComputeReconSolution( TMROctForest *forest,
                               TACSAssembler *tacs,
                               TMROctForest *forest_refined,
                               TACSAssembler *tacs_refined,
                               TACSBVec *_uvec,
                               TACSBVec *_uvec_refined,
                               const int compute_difference ){
  // Retrieve the variables from the TACSAssembler object
  TACSBVec *uvec = _uvec;
  if (!uvec){
    uvec = tacs->createVec();
    uvec->incref();
    tacs->getVariables(uvec);
  }
  TACSBVec *uvec_refined = _uvec_refined;
  if (!uvec_refined){
    uvec_refined = tacs_refined->createVec();
    uvec_refined->incref();
  }

  // Zero the entries in the refined vector
  uvec_refined->zeroEntries();

  // Distribute the solution vector answer
  uvec->beginDistributeValues();
  uvec->endDistributeValues();

  // Allocate a vector for the derivatives
  int vars_per_node = tacs->getVarsPerNode();
  TACSBVec *uderiv =
    new TACSBVec(tacs->getVarMap(), 3*vars_per_node,
                 tacs->getBVecDistribute(), tacs->getBVecDepNodes());
  uderiv->incref();

  // Create the weight vector - the weights are the number of times
  // each node is referenced by adjacent elements, including
  // inter-process references.
  TACSBVec *weights = new TACSBVec(tacs->getVarMap(), 1,
                                   tacs->getBVecDistribute(),
                                   tacs->getBVecDepNodes());
  weights->incref();

  // Get the underlying topology object
  TMRTopology *topo = forest->getTopology();

  // Compute the max size of the element array
  int nelems = tacs->getNumElements();
  int *vol_elem_nums = new int[ nelems ];

  // Loop over all of the vols and uniquely sort the vols
  int num_vols = topo->getNumVolumes();
  std::set<std::string> vol_attr_set;
  for ( int vol_num = 0; vol_num < num_vols; vol_num++ ){
    TMRVolume *vol;
    topo->getVolume(vol_num, &vol);
    const char *attr = vol->getAttribute();
    if (attr){
      std::string str(attr);
      vol_attr_set.insert(str);
    }
    else {
      std::string str("");
      vol_attr_set.insert(str);
    }
  }

  // Loop over all of the volumes
  std::set<std::string>::iterator it;
  for ( it = vol_attr_set.begin(); it != vol_attr_set.end(); it++ ){
    // Get the quads with the given vol number
    const char *attr = NULL;
    if (!(*it).empty()){
      attr = (*it).c_str();
    }
    TMROctantArray *oct_array = forest->getOctsWithAttribute(attr);

    // Get the octants for this volume
    int num_vol_elems;
    TMROctant *array;
    oct_array->getArray(&array, &num_vol_elems);

    // Create an array of the element numbers for this vol
    for ( int i = 0; i < num_vol_elems; i++ ){
      vol_elem_nums[i] = array[i].tag;
    }

    // Free the quadrant array - it is no longer required
    delete oct_array;

    // Compute the nodal weights for the derivatives
    computeLocalWeights(tacs, weights, vol_elem_nums, num_vol_elems);

    // Compute the nodal derivatives
    computeNodeDeriv3D(forest, tacs, uvec, weights, uderiv,
                       vol_elem_nums, num_vol_elems);

    // Compute the refined solution
    addRefinedSolution3D(forest, tacs, forest_refined, tacs_refined,
                         uvec, uderiv, uvec_refined,
                         compute_difference,
                         vol_elem_nums, num_vol_elems);
  }

  // Free the temp array
  delete [] vol_elem_nums;

  // Free the weights on the coarse mesh
  weights->decref();

  // Add the values
  uvec_refined->beginSetValues(TACS_ADD_VALUES);
  uvec_refined->endSetValues(TACS_ADD_VALUES);

  // Create a vector for the refined weights
  TACSBVec *weights_refined = new TACSBVec(tacs_refined->getVarMap(), 1,
                                           tacs_refined->getBVecDistribute(),
                                           tacs_refined->getBVecDepNodes());
  weights_refined->incref();

  // Compute the nodal weights for the refined mesh
  computeLocalWeights(tacs_refined, weights_refined);

  TacsScalar *u, *w;
  uvec_refined->getArray(&u);
  int size = weights_refined->getArray(&w);

  for ( int i = 0; i < size; i++ ){
    TacsScalar winv = 1.0/w[i];
    for ( int j = 0; j < vars_per_node; j++ ){
      u[j] *= winv;
    }
    u += vars_per_node;
  }

  // Free the refined weights
  weights_refined->decref();

  // Distribute the values
  uvec_refined->beginDistributeValues();
  uvec_refined->endDistributeValues();

  // The solution was not passed as an argument
  if (!_uvec){
    uvec->decref();
  }

  // The refined solution vector was not passed as an argument
  if (!_uvec_refined){
    tacs_refined->setVariables(uvec_refined);
    uvec_refined->decref();
  }
}

/*
  The following function performs a mesh refinement based on a strain
  energy criteria. It is based on the following relationship for
  linear finite-element analysis

  a(u-uh,u-uh) = a(u,u) - a(uh,uh)

  where a(u,u) is the bilinear strain energy functional, u is the
  exact solution, and uh is the discretized solution at any mesh
  level. This relies on the relationship that a(uh, u - uh) = 0 which
  is satisfied due to the method of Galerkin/Ritz.

  The following function computes a localized error indicator using
  the element-wise strain energy. The code computes a higher-order
  reconstructed solution using a cubic enrichment functions. These
  enrichment functions expand the original solution space and are
  computed based on a least-squares approximation with nodal gradient
  values. The localized error indicator is evaluated as follows:

  err = [sum_{i=1}^{4} ae(uCe, uCe) ] - ae(ue, ue)

  where uCe is the element-wise cuibc element reconstruction projected
  onto a uniformly refined mesh.

  input:
  tacs:        the TACSAssembler object
  forest:      the forest of quadtrees

  returns:     predicted strain energy error
*/
double TMR_StrainEnergyErrorEst( TMRQuadForest *forest,
                                 TACSAssembler *tacs,
                                 TMRQuadForest *forest_refined,
                                 TACSAssembler *tacs_refined,
                                 double *error ){
  // The maximum number of nodes
  const int max_num_nodes = MAX_ORDER*MAX_ORDER;

  // Get the order of the original mesh and the number of enrichment
  // functions associated with the order
  const double *knots;
  const int order = forest->getInterpKnots(&knots);
  const int nenrich = getNum2dEnrich(order);

  // Get the refined order of the mesh
  const double *refined_knots;
  const int refined_order = forest_refined->getInterpKnots(&refined_knots);
  const int num_refined_nodes = refined_order*refined_order;

  // Get the number of variables per node
  const int vars_per_node = tacs->getVarsPerNode();
  const int deriv_per_node = 3*vars_per_node;

  // The number of equations: 2 times the number of nodes for each element
  const int neq = 2*order*order;

  // Number of local elements
  const int nelems = tacs->getNumElements();

  // Allocate space for the element reconstruction problem
  TacsScalar *tmp = new TacsScalar[ neq*(nenrich + vars_per_node) ];
  TacsScalar *ubar = new TacsScalar[ vars_per_node*nenrich ];
  TacsScalar *delem = new TacsScalar[ deriv_per_node*order*order ];

  // Allocate arrays needed for the reconstruction
  TacsScalar *vars_elem = new TacsScalar[ vars_per_node*order*order ];

  // The interpolated variables on the refined mesh
  TacsScalar *dvars = new TacsScalar[ vars_per_node*num_refined_nodes ];
  TacsScalar *vars_interp = new TacsScalar[ vars_per_node*num_refined_nodes ];

  // Zero the refined nodes
  memset(dvars, 0, vars_per_node*num_refined_nodes*sizeof(TacsScalar));

  // Get the communicator
  MPI_Comm comm = tacs->getMPIComm();

  // Retrieve the variables from the TACSAssembler object
  TACSBVec *uvec = tacs->createVec();
  uvec->incref();

  tacs->getVariables(uvec);
  uvec->beginDistributeValues();
  uvec->endDistributeValues();

  // Create the weight vector - the weights are the number of times
  // each node is referenced by adjacent elements, including
  // inter-process references.
  TACSBVec *weights = new TACSBVec(tacs->getVarMap(), 1,
                                   tacs->getBVecDistribute(),
                                   tacs->getBVecDepNodes());
  weights->incref();
  computeLocalWeights(tacs, weights);

  // Compute the nodal derivatives
  TACSBVec *uderiv =
    new TACSBVec(tacs->getVarMap(), 3*vars_per_node,
                 tacs->getBVecDistribute(), tacs->getBVecDepNodes());
  uderiv->incref();
  computeNodeDeriv2D(forest, tacs, uvec, weights, uderiv);
  weights->decref();

  // Keep track of the total error
  TacsScalar SE_total_error = 0.0;

  for ( int i = 0; i < nelems; i++ ){
    // The simulation time -- we assume time-independent analysis
    double time = 0.0;

    // Get the variables for this element on the coarse mesh
    tacs->getElement(i, NULL, vars_elem);

    // Get the node numbers for this element
    int len;
    const int *nodes;
    tacs->getElement(i, &nodes, &len);

    // Compute the solution on the refined mesh
    uderiv->getValues(len, nodes, delem);

    // Get the refined node locations
    TacsScalar Xpts[3*max_num_nodes];
    TACSElement *elem = tacs_refined->getElement(i, Xpts);

    // Compute the enrichment functions for each degree of freedom
    computeElemRecon2D(vars_per_node, forest, forest_refined,
                       Xpts, vars_elem, delem, ubar, tmp);

    // Set the variables to zero
    memset(vars_interp, 0, vars_per_node*num_refined_nodes*sizeof(TacsScalar));

    // Evaluate the interpolation on the refined mesh
    for ( int m = 0; m < refined_order; m++ ){
      for ( int n = 0; n < refined_order; n++ ){
        double pt[2];
        pt[0] = refined_knots[n];
        pt[1] = refined_knots[m];

        // Add the contribution from the enrichment functions
        double Nr[MAX_2D_ENRICH];
        if (order == 2){
          eval2ndEnrichmentFuncs2D(pt, Nr);
        }
        else {
          eval3rdEnrichmentFuncs2D(pt, Nr);
        }

        // Add the portion from the enrichment functions
        for ( int k = 0; k < nenrich; k++ ){
          // Evaluate the interpolation part of the reconstruction
          for ( int kk = 0; kk < vars_per_node; kk++ ){
            vars_interp[vars_per_node*(n + m*refined_order) + kk] +=
              ubar[vars_per_node*k + kk]*Nr[k];
          }
        }
      }
    }

    // Compute the strain/potential energy
    TacsScalar Te, Pe;
    elem->computeEnergies(time, &Te, &Pe, Xpts, vars_interp, dvars);
    error[i] = fabs(TacsRealPart(Pe));

    // Add up the total error
    SE_total_error += error[i];
  }

  // Count up the total strain energy
  double SE_temp = 0.0;
  MPI_Allreduce(&SE_total_error, &SE_temp, 1, MPI_DOUBLE, MPI_SUM, comm);
  SE_total_error = SE_temp;

  // Free the global vectors
  uvec->decref();
  uderiv->decref();

  // Free the element-related data
  delete [] tmp;
  delete [] ubar;
  delete [] delem;
  delete [] vars_elem;
  delete [] dvars;
  delete [] vars_interp;

  // Return the error
  return SE_total_error;
}

/*
  The following function performs a mesh refinement based on the strain
  energy criteria.

  This is the equivalent of the TMR_StrainEnergyRefine function for
  quadtrees.
*/
double TMR_StrainEnergyErrorEst( TMROctForest *forest,
                                 TACSAssembler *tacs,
                                 TMROctForest *refined_forest,
                                 TACSAssembler *refined_tacs,
                                 double *error ){
  // The maximum number of nodes
  const int max_num_nodes = MAX_ORDER*MAX_ORDER*MAX_ORDER;

  // Get the order of the original mesh and the number of enrichment
  // functions associated with the order
  const double *knots;
  const int order = forest->getInterpKnots(&knots);
  const int nenrich = getNum3dEnrich(order);

  // Get the refined order of the mesh
  const double *refined_knots;
  const int refined_order = refined_forest->getInterpKnots(&refined_knots);
  const int num_nodes = order*order*order;
  const int num_refined_nodes = refined_order*refined_order*refined_order;

  // Get the number of variables per node
  const int vars_per_node = tacs->getVarsPerNode();
  const int deriv_per_node = 3*vars_per_node;

  // The number of equations: 3 times the number of nodes for each element
  const int neq = 3*order*order*order;

  // Number of local elements
  const int nelems = tacs->getNumElements();

  // Allocate space for the element reconstruction problem
  TacsScalar *tmp = new TacsScalar[ neq*(nenrich + vars_per_node) ];
  TacsScalar *ubar = new TacsScalar[ vars_per_node*nenrich ];
  TacsScalar *delem = new TacsScalar[ deriv_per_node*num_nodes ];

  // Allocate arrays needed for the reconstruction
  TacsScalar *vars_elem = new TacsScalar[ vars_per_node*num_nodes ];

  // The interpolated variables on the refined mesh
  TacsScalar *dvars = new TacsScalar[ vars_per_node*num_refined_nodes ];
  TacsScalar *vars_interp = new TacsScalar[ vars_per_node*num_refined_nodes ];

  // Get the communicator
  MPI_Comm comm = tacs->getMPIComm();

  // Retrieve the variables from the TACSAssembler object
  TACSBVec *uvec = tacs->createVec();
  uvec->incref();

  tacs->getVariables(uvec);
  uvec->beginDistributeValues();
  uvec->endDistributeValues();

  // Create the weight vector - the weights are the number of times
  // each node is referenced by adjacent elements, including
  // inter-process references.
  TACSBVec *weights = new TACSBVec(tacs->getVarMap(), 1,
                                   tacs->getBVecDistribute(),
                                   tacs->getBVecDepNodes());
  weights->incref();
  computeLocalWeights(tacs, weights);

  // Compute the nodal derivatives
  TACSBVec *uderiv =
    new TACSBVec(tacs->getVarMap(), 3*vars_per_node,
                 tacs->getBVecDistribute(), tacs->getBVecDepNodes());
  uderiv->incref();
  computeNodeDeriv3D(forest, tacs, uvec, weights, uderiv);
  weights->decref();

  // Keep track of the total error
  double SE_total_error = 0.0;

  for ( int i = 0; i < nelems; i++ ){
    // The simulation time -- we assume time-independent analysis
    double time = 0.0;

    // Get the node numbers for this element
    int len;
    const int *nodes;
    tacs->getElement(i, &nodes, &len);

    // Get the values of the derivatives at the nodes
    uderiv->getValues(len, nodes, delem);

    // Get the node locations on the new mesh
    TacsScalar Xpts[3*max_num_nodes];
    TACSElement *elem = refined_tacs->getElement(i, Xpts);

    // Compute the enrichment functions for each degree of freedom
    computeElemRecon3D(vars_per_node, forest, refined_forest,
                       Xpts, vars_elem, delem, ubar, tmp);

    // Set the variables to zero
    memset(vars_interp, 0, vars_per_node*num_refined_nodes*sizeof(TacsScalar));

    for ( int p = 0; p < refined_order; p++ ){
      for ( int m = 0; m < refined_order; m++ ){
        for ( int n = 0; n < refined_order; n++ ){
          double pt[3];
          pt[0] = refined_knots[n];
          pt[1] = refined_knots[m];
          pt[2] = refined_knots[p];

          // Evaluate the difference between the interpolation
          // and the reconstruction (just the reconstruction part)
          double Nr[MAX_3D_ENRICH];
          if (order == 2){
            eval2ndEnrichmentFuncs3D(pt, Nr);
          }
          else {
            eval3rdEnrichmentFuncs3D(pt, Nr);
          }

          // Add the portion from the enrichment functions
          int offset = (n + m*refined_order +
                        p*refined_order*refined_order);
          TacsScalar *v = &vars_interp[vars_per_node*offset];
          for ( int k = 0; k < nenrich; k++ ){
            // Evaluate the interpolation part of the reconstruction
            for ( int kk = 0; kk < vars_per_node; kk++ ){
              v[kk] += ubar[vars_per_node*k + kk]*Nr[k];
            }
          }
        }
      }
    }

    // Compute the strain/potential energy
    TacsScalar Te, Pe;
    elem->computeEnergies(time, &Te, &Pe, Xpts, vars_elem, dvars);
    error[i] = fabs(TacsRealPart(Pe));

    // Add up the total error
    SE_total_error += error[i];
  }

  // Count up the total strain energy
  double SE_temp = 0.0;
  MPI_Allreduce(&SE_total_error, &SE_temp, 1, MPI_DOUBLE, MPI_SUM, comm);
  SE_total_error = SE_temp;

  // Free the global vectors
  uvec->decref();
  uderiv->decref();

  // Free the element-related data
  delete [] tmp;
  delete [] ubar;
  delete [] delem;
  delete [] vars_elem;
  delete [] dvars;
  delete [] vars_interp;

  return SE_total_error;
}

/*
  Write out the error bins to stdout
*/
void TMR_PrintErrorBins( MPI_Comm comm,
                         const double *error, const int nelems,
                         double *mean, double *stddev ){
  const int NUM_BINS = 30;
  double low = -15;
  double high = 0;
  double bin_bounds[NUM_BINS+1];
  int bins[NUM_BINS+2];
  memset(bins, 0, (NUM_BINS+2)*sizeof(int));

  // Compute the total number of elements
  int ntotal = nelems;
  MPI_Allreduce(MPI_IN_PLACE, &ntotal, 1, MPI_INT, MPI_SUM, comm);

  // Compute the mean of the element errors
  double m = 0;
  for ( int i = 0; i < nelems; i++ ){
    m += log(error[i]);
  }
  MPI_Allreduce(MPI_IN_PLACE, &m, 1, MPI_DOUBLE, MPI_SUM, comm);
  m = m/ntotal;
  if (mean){
    *mean = m;
  }

  // Compute the standard deviation
  double s = 0;
  for ( int i = 0; i < nelems; i++ ){
    double er = log(error[i]) - m;
    s += er*er;
  }
  MPI_Allreduce(MPI_IN_PLACE, &s, 1, MPI_DOUBLE, MPI_SUM, comm);
  s = sqrt(s/(ntotal-1));
  if (stddev){
    *stddev = s;
  }

  // Now compute the bins
  for ( int k = 0; k < NUM_BINS+1; k++ ){
    double val = low + 1.0*k*(high - low)/NUM_BINS;
    bin_bounds[k] = pow(10.0, val);
  }

  for ( int i = 0; i < nelems; i++ ){
    if (error[i] <= bin_bounds[0]){
      bins[0]++;
    }
    else if (error[i] >= bin_bounds[NUM_BINS]){
      bins[NUM_BINS+1]++;
    }
    else {
      for ( int j = 0; j < NUM_BINS; j++ ){
        if (error[i] >= bin_bounds[j] &&
            error[i] < bin_bounds[j+1]){
          bins[j+1]++;
        }
      }
    }
  }

  int mpi_rank;
  MPI_Comm_rank(comm, &mpi_rank);

  // Create a linear space
  MPI_Allreduce(MPI_IN_PLACE, bins, NUM_BINS+2, MPI_INT, MPI_SUM, comm);

  if (mpi_rank == 0){
    int total = 0;
    for ( int i = 0; i < NUM_BINS+2; i++ ){
      total += bins[i];
    }
    printf("%10s  %10s  %12s  %12s\n",
           "stats", " ", "log(mean)", "log(stddev)");
    printf("%10s  %10s  %12.2e %12.2e\n", " ", " ", m, s);
    printf("%10s  %10s  %12s  %12s\n",
           "low", "high", "bins", "percentage");
    printf("%10s  %10.2e  %12d  %12.2f\n",
           " ", bin_bounds[0], bins[0], 100.0*bins[0]/total);

    for ( int k = 0; k < NUM_BINS; k++ ){
      printf("%10.2e  %10.2e  %12d  %12.2f\n",
             bin_bounds[k], bin_bounds[k+1], bins[k+1],
             100.0*bins[k+1]/total);
    }
    printf("%10.2e  %10s  %12d  %12.2f\n",
           bin_bounds[NUM_BINS], " ", bins[NUM_BINS+1],
           100.0*bins[NUM_BINS+1]/total);
    fflush(stdout);
  }
}

/*
  Refine the mesh using the original solution and the adjoint solution

  input:
  tacs:          the TACSAssembler object
  tacs_refine:   the uniformly refined TACSAssembler object
  adjvec:        the adjoint solution variables
  forest:        the forest of quadtrees

  output:
  adj_corr:      adjoint-based functional correction

  returns:
  absolute functional error estimate
*/
double TMR_AdjointErrorEst( TMRQuadForest *forest,
                            TACSAssembler *tacs,
                            TMRQuadForest *forest_refined,
                            TACSAssembler *tacs_refined,
                            TACSBVec *adjoint,
                            double *error,
                            double *adj_corr ){
  // The maximum number of nodes
  const int max_num_nodes = MAX_ORDER*MAX_ORDER;

  // Get the order of the mesh and the number of enrichment shape functions
  const double *knots, *refined_knots;
  const int order = forest->getInterpKnots(&knots);
  const int refined_order = forest_refined->getInterpKnots(&refined_knots);
  const int num_nodes = order*order;
  const int num_refined_nodes = refined_order*refined_order;

  // Perform a local refinement of the nodes based on the strain energy
  // within each element
  const int nelems = tacs->getNumElements();

  // Get the number of variables per node
  const int vars_per_node = tacs->getVarsPerNode();

  // Get the communicator
  MPI_Comm comm = tacs->getMPIComm();

  // Create the refined residual/adjoint vectors
  TACSBVec *adjoint_refined = tacs_refined->createVec();
  adjoint_refined->incref();

  // Allocate the element arrays needed for the reconstruction
  TacsScalar *vars_elem = new TacsScalar[ vars_per_node*num_nodes ];
  TacsScalar *vars_interp = new TacsScalar[ vars_per_node*num_refined_nodes ];

  // The reconstructed adjoint solution
  TacsScalar *adj_refined = new TacsScalar[ vars_per_node*num_refined_nodes ];

  // Allocate the nodal error estimates array
  TacsScalar *err = new TacsScalar[ num_refined_nodes ];

  // Keep track of the total error remaining from each element
  // indicator and the adjoint error correction
  double total_error_remain = 0.0;
  TacsScalar total_adjoint_corr = 0.0;

  // Compute the difference between the reconstructed adjoint solution
  // and the interpolated adjoint solution on the finer mesh
  int compute_difference = 1;
  TMR_ComputeReconSolution(forest, tacs, forest_refined, tacs_refined,
                           adjoint, adjoint_refined, compute_difference);

  // Create a vector for the predicted nodal errors.
  TACSBVec *nodal_error = new TACSBVec(tacs_refined->getVarMap(), 1,
                                       tacs_refined->getBVecDistribute(),
                                       tacs_refined->getBVecDepNodes());
  nodal_error->incref();

  // Get the auxiliary elements (surface tractions) associated with
  // the element class
  TACSAuxElements *aux_elements = tacs_refined->getAuxElements();
  int num_aux_elems = 0;
  TACSAuxElem *aux = NULL;
  if (aux_elements){
    aux_elements->sort();
    num_aux_elems = aux_elements->getAuxElements(&aux);
  }

  // Compute the residual on the refined mesh with the interpolated
  // variables.
  int aux_count = 0;
  for ( int elem = 0; elem < nelems; elem++ ){
    // Set the simulation time
    double time = 0.0;

    // Get the element variable values on the coarse mesh
    tacs->getElement(elem, NULL, vars_elem);

    // For each element on the refined mesh, compute the interpolated
    // solution and sum up the local contribution to the adjoint
    memset(vars_interp, 0, vars_per_node*num_refined_nodes*sizeof(TacsScalar));

    // Perform the interpolation
    for ( int m = 0; m < refined_order; m++ ){
      for ( int n = 0; n < refined_order; n++ ){
        double pt[2];
        pt[0] = refined_knots[n];
        pt[1] = refined_knots[m];

        // Evaluate the locations of the new nodes
        double N[max_num_nodes];
        forest->evalInterp(pt, N);

        // Evaluate the interpolation of the solution and the
        // element adjoint interpolation
        TacsScalar *v = &vars_interp[vars_per_node*(n + m*refined_order)];
        for ( int k = 0; k < order*order; k++ ){
          for ( int kk = 0; kk < vars_per_node; kk++ ){
            v[kk] += vars_elem[vars_per_node*k + kk]*N[k];
          }
        }
      }
    }

    // Get the node locations and the velocity/acceleration variables
    // (these shuold be zero)
    TacsScalar Xpts[3*max_num_nodes];
    TACSElement *element =
      tacs_refined->getElement(elem, Xpts);

    // Get the node numbers for the refined mesh
    int len = 0;
    const int *nodes;
    tacs_refined->getElement(elem, &nodes, &len);

    // Get the adjoint variables for this element
    adjoint_refined->getValues(len, nodes, adj_refined);

    // Compute the localized error on the refined mesh
    memset(err, 0, element->numNodes()*sizeof(TacsScalar));
    element->addLocalizedError(time, err, adj_refined, Xpts, vars_interp);

    // Add the contribution from any forces
    while (aux_count < num_aux_elems && aux[aux_count].num == elem){
      aux[aux_count].elem->addLocalizedError(time, err,
                                             adj_refined, Xpts, vars_interp);
      aux_count++;
    }

    // Add the contributions to the nodal error
    nodal_error->setValues(len, nodes, err, TACS_ADD_VALUES);

    // Add up the total adjoint correction
    for ( int i = 0; i < element->numNodes(); i++ ){
      total_adjoint_corr += err[i];
    }
  }

  // Finish setting the values into the nodal error array
  nodal_error->beginSetValues(TACS_ADD_VALUES);
  nodal_error->endSetValues(TACS_ADD_VALUES);

  // Distribute the values back to all nodes
  nodal_error->beginDistributeValues();
  nodal_error->endDistributeValues();

  // Finish setting the values into the array
  for ( int elem = 0; elem < nelems; elem++ ){
    // Get the node numbers for the refined mesh
    int len = 0;
    const int *nodes;
    tacs_refined->getElement(elem, &nodes, &len);

    // Get the adjoint variables for this element
    nodal_error->getValues(len, nodes, err);

    // Compute the element indicator error as a function of the nodal
    // error estimate.
    error[elem] =
      0.25*fabs(TacsRealPart(err[0] +
                             err[refined_order-1] +
                             err[refined_order*(refined_order-1)] +
                             err[refined_order*refined_order-1]));
    total_error_remain += error[elem];
  }

  // Sum up the contributions across all processors
  double temp[2];
  temp[0] = total_error_remain;
  temp[1] = total_adjoint_corr;
  MPI_Allreduce(MPI_IN_PLACE, temp, 2, MPI_DOUBLE, MPI_SUM, comm);
  total_error_remain = temp[0];
  total_adjoint_corr = temp[1];

  // Free the data that is no longer required
  delete [] vars_elem;
  delete [] vars_interp;
  delete [] adj_refined;
  delete [] err;
  adjoint_refined->decref();
  nodal_error->decref();

  // Set the adjoint residual correction
  if (adj_corr){
    *adj_corr = total_adjoint_corr;
  }

  // Return the error
  return total_error_remain;
}

/*
  Compute the error estimate in each element as well as the total
  remaining error and the adjoint correction

  input:
  tacs:          the TACSAssembler object
  tacs_refine:   the uniformly refined TACSAssembler object
  adjvec:        the adjoint solution variables
  forest:        the forest of quadtrees

  output:
  adj_corr:      adjoint-based functional correction

  returns:
  absolute functional error estimate
*/
double TMR_AdjointErrorEst( TMROctForest *forest,
                            TACSAssembler *tacs,
                            TMROctForest *forest_refined,
                            TACSAssembler *tacs_refined,
                            TACSBVec *adjoint,
                            double *error,
                            double *adj_corr ){
  const int max_num_nodes = MAX_ORDER*MAX_ORDER*MAX_ORDER;

  // Get the order of the mesh and the number of enrichment shape functions
  const double *knots, *refined_knots;
  const int order = forest->getInterpKnots(&knots);
  const int refined_order = forest_refined->getInterpKnots(&refined_knots);
  const int num_nodes = order*order*order;
  const int num_refined_nodes = refined_order*refined_order*refined_order;

  // Perform a local refinement of the nodes based on the strain energy
  // within each element
  const int nelems = tacs->getNumElements();

  // Get the number of variables per node
  const int vars_per_node = tacs->getVarsPerNode();

  // Get the communicator
  MPI_Comm comm = tacs->getMPIComm();

  // Create the refined residual/adjoint vectors
  TACSBVec *adjoint_refined = tacs_refined->createVec();
  adjoint_refined->incref();

  // Allocate the element arrays needed for the reconstruction
  TacsScalar *vars_elem = new TacsScalar[ vars_per_node*num_nodes ];
  TacsScalar *vars_interp = new TacsScalar[ vars_per_node*num_refined_nodes ];

  // The reconstructed adjoint solution
  TacsScalar *adj_refined = new TacsScalar[ vars_per_node*num_refined_nodes ];

  // Allocate the element residual array
  TacsScalar *err = new TacsScalar[ num_refined_nodes ];

  // Keep track of the total error remaining from each element
  // indicator and the adjoint error correction
  double total_error_remain = 0.0;
  TacsScalar total_adjoint_corr = 0.0;

  // Compute the difference between the reconstructed adjoint solution
  // and the interpolated adjoint solution on the finer mesh
  int compute_difference = 1;
  TMR_ComputeReconSolution(forest, tacs, forest_refined, tacs_refined,
                           adjoint, adjoint_refined, compute_difference);

  // Create a vector for the predicted nodal errors.
  TACSBVec *nodal_error = new TACSBVec(tacs_refined->getVarMap(), 1,
                                       tacs_refined->getBVecDistribute(),
                                       tacs_refined->getBVecDepNodes());
  nodal_error->incref();

  // Get the auxiliary elements (surface tractions) associated with the
  // element class
  TACSAuxElements *aux_elements = tacs_refined->getAuxElements();
  int num_aux_elems = 0;
  TACSAuxElem *aux = NULL;
  if (aux_elements){
    aux_elements->sort();
    num_aux_elems = aux_elements->getAuxElements(&aux);
  }

  // For each element in the mesh, compute the residual on the refined
  // mesh based on its and store its value in the global solution
  int aux_count = 0;
  for ( int elem = 0; elem < nelems; elem++ ){
    // Set the simulation time
    double time = 0.0;

    // Get the element variable values on the coarse mesh
    tacs->getElement(elem, NULL, vars_elem);

    // For each element on the refined mesh, compute the interpolated
    // solution and sum up the local contribution to the adjoint
    memset(vars_interp, 0, vars_per_node*num_refined_nodes*sizeof(TacsScalar));

    // Perform the interpolation
    for ( int p = 0; p < order; p++ ){
      for ( int m = 0; m < order; m++ ){
        for ( int n = 0; n < order; n++ ){
          double pt[3];
          pt[0] = refined_knots[n];
          pt[1] = refined_knots[m];
          pt[2] = refined_knots[p];

          // Evaluate the locations of the new nodes
          double N[max_num_nodes];
          forest->evalInterp(pt, N);

          // Evaluate the interpolation part of the reconstruction
          int offset = (n + m*refined_order +
                        p*refined_order*refined_order);
          TacsScalar *v = &vars_interp[vars_per_node*offset];

          for ( int k = 0; k < order*order*order; k++ ){
            for ( int kk = 0; kk < vars_per_node; kk++ ){
              v[kk] += vars_elem[vars_per_node*k + kk]*N[k];
            }
          }
        }
      }
    }

    // Get the node locations and the velocity/acceleration variables
    // (these shuold be zero)
    TacsScalar Xpts[3*max_num_nodes];
    TACSElement *element =
      tacs_refined->getElement(elem, Xpts);

    // Get the node numbers for the refined mesh
    int len = 0;
    const int *nodes;
    tacs_refined->getElement(elem, &nodes, &len);

    // Get the adjoint variables for this element
    adjoint_refined->getValues(len, nodes, adj_refined);

    // Compute the localized error on the refined mesh
    memset(err, 0, element->numNodes()*sizeof(TacsScalar));
    element->addLocalizedError(time, err, adj_refined, Xpts, vars_interp);

    // Add the contribution from any forces
    while (aux_count < num_aux_elems && aux[aux_count].num == elem){
      aux[aux_count].elem->addLocalizedError(time, err,
                                             adj_refined, Xpts, vars_interp);
      aux_count++;
    }

    // Add the contributions to the nodal error
    nodal_error->setValues(len, nodes, err, TACS_ADD_VALUES);

    // Add up the total adjoint correction
    for ( int i = 0; i < element->numNodes(); i++ ){
      total_adjoint_corr += err[i];
    }
  }


  // Finish setting the values into the nodal error array
  nodal_error->beginSetValues(TACS_ADD_VALUES);
  nodal_error->endSetValues(TACS_ADD_VALUES);

  // Distribute the values back to all nodes
  nodal_error->beginDistributeValues();
  nodal_error->endDistributeValues();

  // Finish setting the values into the array
  for ( int elem = 0; elem < nelems; elem++ ){
    // Get the node numbers for the refined mesh
    int len = 0;
    const int *nodes;
    tacs_refined->getElement(elem, &nodes, &len);

    // Get the adjoint variables for this element
    nodal_error->getValues(len, nodes, err);

    // Compute the element indicator error as a function of the nodal
    // error estimate.
    TacsScalar estimate = 0.0;
    for ( int k = 0; k < 2; k++ ){
      for ( int j = 0; j < 2; j++ ){
        for ( int i = 0; i < 2; i++ ){
          estimate +=
            err[(refined_order-1)*i +
                (refined_order-1)*j*refined_order +
                (refined_order-1)*k*refined_order*refined_order];
        }
      }
    }

    error[elem] = 0.125*fabs(TacsRealPart(estimate));
    total_error_remain += error[elem];
  }

  // Sum up the contributions across all processors
  double temp[2];
  temp[0] = total_error_remain;
  temp[1] = total_adjoint_corr;
  MPI_Allreduce(MPI_IN_PLACE, temp, 2, MPI_DOUBLE, MPI_SUM, comm);
  total_error_remain = temp[0];
  total_adjoint_corr = temp[1];

  // Free the data that is no longer required
  delete [] vars_elem;
  delete [] vars_interp;
  delete [] adj_refined;
  delete [] err;
  adjoint_refined->decref();

  // Set the adjoint residual correction
  if (adj_corr){
    *adj_corr = total_adjoint_corr;
  }

  // Return the error
  return total_error_remain;
}

/*
  Evaluate the stress constraints on a more-refined mesh
*/
TMRStressConstraint::TMRStressConstraint( TMROctForest *_forest,
                                          TACSAssembler *_tacs,
                                          TacsScalar _ks_weight ){
  tacs = _tacs;
  tacs->incref();

  // Set the order/ksweight
  forest = _forest;
  forest->incref();
  ks_weight = _ks_weight;

  // Get the mesh order
  order = forest->getMeshOrder();
  TMRInterpolationType interp_type = forest->getInterpType();

  // Create a forest with elevated order
  interp_forest = forest->duplicate();
  interp_forest->incref();

  // Create the mesh for the forest
  interp_forest->setMeshOrder(order+1, interp_type);

  // Create the nodes for the duplicated forest
  interp_forest->createNodes();

  // Allocate a local vector
  uvec = tacs->createVec();
  uvec->incref();

  // Create the weight vector - the weights are the number of times
  // each node is referenced by adjacent elements, including
  // inter-process references.
  weights = new TACSBVec(tacs->getVarMap(), 1,
                         tacs->getBVecDistribute(),
                         tacs->getBVecDepNodes());
  weights->incref();

  // Compute the local weights in each vector
  computeLocalWeights(tacs, weights);

  // Allocate a vector for the derivatives
  int vars_per_node = tacs->getVarsPerNode();
  int deriv_per_node = 3*vars_per_node;
  uderiv = new TACSBVec(tacs->getVarMap(), deriv_per_node,
                        tacs->getBVecDistribute(), tacs->getBVecDepNodes());
  uderiv->incref();

  // Allocate derivative vector
  dfduderiv = new TACSBVec(tacs->getVarMap(), deriv_per_node,
                           tacs->getBVecDistribute(), tacs->getBVecDepNodes());
  dfduderiv->incref();

  // Allocate the vectors
  int max_nodes = tacs->getMaxElementNodes();
  Xpts = new TacsScalar[ 3*(order+1)*(order+1)*(order+1) ];
  vars = new TacsScalar[ vars_per_node*max_nodes ];
  dvars = new TacsScalar[ vars_per_node*max_nodes ];
  ddvars = new TacsScalar[ vars_per_node*max_nodes ];

  // Set the maximum number of nodes
  int neq = 3*max_nodes;
  int max_enrich = 15;
  varderiv = new TacsScalar[ deriv_per_node*max_nodes ];
  ubar = new TacsScalar[ vars_per_node*max_enrich ];
  tmp = new TacsScalar[ neq*(max_enrich + vars_per_node) ];
}

/*
  Free the data that was allocated
*/
TMRStressConstraint::~TMRStressConstraint(){
  forest->decref();
  interp_forest->decref();
  tacs->decref();
  weights->decref();
  uderiv->decref();
  uvec->decref();
  dfduderiv->decref();
  delete [] Xpts;
  delete [] vars;
  delete [] dvars;
  delete [] ddvars;
  delete [] varderiv;
  delete [] ubar;
  delete [] tmp;
}

/*
  Evaluate the constraint on the refined mesh
*/
TacsScalar TMRStressConstraint::evalConstraint( TACSBVec *_uvec ){
  const int vars_per_node = tacs->getVarsPerNode();

  // Copy the values
  uvec->copyValues(_uvec);

  // Distribute the variable values so that the non-owned values can
  // be accessed locally
  uvec->beginDistributeValues();
  uvec->endDistributeValues();

  // Compute the derivatives at the nodes
  computeNodeDeriv3D(forest, tacs, uvec, weights, uderiv);

  // Number of local elements
  const int nelems = tacs->getNumElements();

  // Set the communicator
  MPI_Comm comm = tacs->getMPIComm();

  // First, go through and evaluate the maximum stress
  // in all of the elements
  ks_max_fail = -1e20;

  // Get the quadrature points/weights
  const double *gaussPts, *gaussWts;

  //int num_quad_pts = FElibrary::getGaussPtsWts(order+1, &gaussPts, &gaussWts);
  int num_quad_pts =
    FElibrary::getGaussPtsWts(order+1, &gaussPts, &gaussWts);

  // int num_quad_pts =
  //   FElibrary::getGaussPtsWts(LOBATTO_QUADRATURE, order+2,
  //                             &gaussPts, &gaussWts);

  // Get the local connectivity for the higher-order mesh
  const int *conn = NULL;
  interp_forest->getNodeConn(&conn);

  // Get the higher-order points
  TMRPoint *X;
  interp_forest->getPoints(&X);

  for ( int i = 0; i < nelems; i++ ){
    // Get the element class and the variables associated with it
    TACSElement *elem = tacs->getElement(i, Xpts, vars, dvars, ddvars);

    // Get the constitutive relationship
    TACSConstitutive *con = elem->getConstitutive();

    // Get the node numbers and node locations for this element
    int len;
    const int *nodes;
    tacs->getElement(i, &nodes, &len);
    tacs->getElement(i, Xpts);

    // Retrieve the nodal values and nodal derivatives
    uvec->getValues(len, nodes, vars);
    uderiv->getValues(len, nodes, varderiv);

    // Now get the node locations for the locally refined mesh
    const int interp_elem_size = (order+1)*(order+1)*(order+1);
    for ( int j = 0; j < interp_elem_size; j++ ){
      int c = conn[interp_elem_size*i + j];
      int node = interp_forest->getLocalNodeNumber(c);
      Xpts[3*j] = X[node].x;
      Xpts[3*j+1] = X[node].y;
      Xpts[3*j+2] = X[node].z;
    }

    // Compute the values of the enrichment coefficient for each
    // degree of freedom
    computeElemRecon3D(vars_per_node, forest, interp_forest,
                       Xpts, vars, varderiv, ubar, tmp);

    // For each quadrature point, evaluate the strain at the
    // quadrature point and evaluate the stress constraint
    for ( int kk = 0; kk < num_quad_pts; kk++ ){
      for ( int jj = 0; jj < num_quad_pts; jj++ ){
        for ( int ii = 0; ii < num_quad_pts; ii++ ){
          // Pick the quadrature point at which we will
          // evaluate the strain
          double pt[3];
          pt[0] = gaussPts[ii];
          pt[1] = gaussPts[jj];
          pt[2] = gaussPts[kk];

          // Evaluate the strain
          TacsScalar J[9], e[6];
          evalStrain(pt, Xpts, vars, ubar, J, e);

          // Evaluate the failure criteria
          TacsScalar fval;
          con->failure(pt, e, &fval);

          if (TacsRealPart(fval) >
              TacsRealPart(ks_max_fail)){
            ks_max_fail = fval;
          }
        }
      }
    }
  }

  // Find the maximum failure value across all of the processors
  MPI_Allreduce(MPI_IN_PLACE, &ks_max_fail, 1, TACS_MPI_TYPE, MPI_MAX, comm);

  // Compute the sum over all the element - integrate the sum over all
  // elements/procs
  ks_fail_sum = 0.0;

  for ( int i = 0; i < nelems; i++ ){
    // Get the element class and the variables associated with it
    TACSElement *elem = tacs->getElement(i, Xpts, vars, dvars, ddvars);

    // Get the constitutive relationship
    TACSConstitutive *con = elem->getConstitutive();

    // Get the node numbers and node locations for this element
    int len;
    const int *nodes;
    tacs->getElement(i, &nodes, &len);
    tacs->getElement(i, Xpts);

    // Retrieve the nodal values and nodal derivatives
    uvec->getValues(len, nodes, vars);
    uderiv->getValues(len, nodes, varderiv);

    // Now get the node locations for the locally refined mesh
    const int interp_elem_size = (order+1)*(order+1)*(order+1);
    for ( int j = 0; j < interp_elem_size; j++ ){
      int c = conn[interp_elem_size*i + j];
      int node = interp_forest->getLocalNodeNumber(c);
      Xpts[3*j] = X[node].x;
      Xpts[3*j+1] = X[node].y;
      Xpts[3*j+2] = X[node].z;
    }

    // Compute the values of the enrichment coefficient for each
    // degree of freedom
    computeElemRecon3D(vars_per_node, forest, interp_forest,
                       Xpts, vars, varderiv, ubar, tmp);

    // For each quadrature point, evaluate the strain at the
    // quadrature point and evaluate the stress constraint
    for ( int kk = 0; kk < num_quad_pts; kk++ ){
      for ( int jj = 0; jj < num_quad_pts; jj++ ){
        for ( int ii = 0; ii < num_quad_pts; ii++ ){
          // Pick the quadrature point at which we will
          // evaluate the strain
          double pt[3];
          pt[0] = gaussPts[ii];
          pt[1] = gaussPts[jj];
          pt[2] = gaussPts[kk];

          // Evaluate the strain
          TacsScalar J[9], e[6];
          TacsScalar detJ = evalStrain(pt, Xpts, vars, ubar, J, e);
          detJ *= gaussWts[ii]*gaussWts[jj]*gaussWts[kk];

          // Evaluate the failure criteria
          TacsScalar fval;
          con->failure(pt, e, &fval);

          // Compute the sum of KS failure values
          ks_fail_sum += detJ*exp(ks_weight*(fval - ks_max_fail));
        }
      }
    }
  }

  MPI_Allreduce(MPI_IN_PLACE, &ks_fail_sum, 1, TACS_MPI_TYPE, MPI_SUM, comm);

  TacsScalar ks_func_val = ks_max_fail + log(ks_fail_sum)/ks_weight;

  int mpi_rank;
  MPI_Comm_rank(comm, &mpi_rank);
  if (mpi_rank == 0){
    printf("KS stress value:  %25.10e\n", ks_func_val);
    printf("Max stress value: %25.10e\n", ks_max_fail);
  }

  return ks_func_val;
}

/*
  Evaluate the derivative w.r.t. state and design vectors
*/
void TMRStressConstraint::evalConDeriv( TacsScalar *dfdx, int size,
                                        TACSBVec *dfdu ){
  memset(dfdx, 0, size*sizeof(TacsScalar));

  // Get information about the interpolation
  const double *knots;
  forest->getInterpKnots(&knots);

  // Get the number of enrichment functions
  const int nenrich = getNum3dEnrich(order);

  // Get vars per node and compute other size variables
  const int vars_per_node = tacs->getVarsPerNode();
  const int num_nodes = order*order*order;
  const int neq = num_nodes*vars_per_node;

  // Set the derivative of the function w.r.t. the state variables
  dfdu->zeroEntries();
  dfduderiv->zeroEntries();

  // Number of local elements
  const int nelems = tacs->getNumElements();

  // Set the weights
  double wvals[3];
  if (order == 2){
    wvals[0] = wvals[1] = 1.0;
  }
  else if (order == 3){
    wvals[0] = wvals[2] = 0.5;
    wvals[1] = 1.0;
  }

  // Get the quadrature points/weights
  const double *gaussPts, *gaussWts;
  int num_quad_pts =
    FElibrary::getGaussPtsWts(order+1, &gaussPts, &gaussWts);
  // int num_quad_pts =
  //   FElibrary::getGaussPtsWts(LOBATTO_QUADRATURE, order+2,
  //                             &gaussPts, &gaussWts);

  // Get the local connectivity for the higher-order mesh
  const int *conn = NULL;
  interp_forest->getNodeConn(&conn);

  // Get the higher-order points
  TMRPoint *X;
  interp_forest->getPoints(&X);

  // Set the matrix dimensions
  int m = nenrich;
  int n = neq;
  int p = num_nodes; //num_quad_pts*num_quad_pts*num_quad_pts;

  // Initialize variables
  TacsScalar *dfdu_elem = new TacsScalar[3*p];
  TacsScalar *dfdubar = new TacsScalar[3*m];
  TacsScalar *dubardu = new TacsScalar[p*m];
  TacsScalar *A = new TacsScalar[n*m];
  TacsScalar *dbdu = new TacsScalar[n*p];
  TacsScalar *dubar_duderiv = new TacsScalar[m*n];
  TacsScalar *dfduderiv_elem = new TacsScalar[3*n];
  TacsScalar *duderiv_du = new TacsScalar[3*n*3*p];

  for ( int i = 0; i < nelems; i++ ){
    // Get the element class and the variables associated with it
    TACSElement *elem = tacs->getElement(i, Xpts, vars, dvars, ddvars);

    // Get the constitutive relationship
    TACSConstitutive *con = elem->getConstitutive();

    // Get the node numbers and node locations for this element
    int len;
    const int *nodes;
    tacs->getElement(i, &nodes, &len);

    // Get the local weight used for computing uderiv
    TacsScalar welem[order*order*order];
    weights->getValues(len, nodes, welem);

    // Retrieve the nodal values and nodal derivatives
    uvec->getValues(len, nodes, vars);
    uderiv->getValues(len, nodes, varderiv);

    // Now get the node locations for the locally refined mesh
    const int interp_elem_size = (order+1)*(order+1)*(order+1);
    for ( int j = 0; j < interp_elem_size; j++ ){
      int c = conn[interp_elem_size*i + j];
      int node = interp_forest->getLocalNodeNumber(c);
      Xpts[3*j] = X[node].x;
      Xpts[3*j+1] = X[node].y;
      Xpts[3*j+2] = X[node].z;
    }

    // Compute the values of the enrichment coefficient for each
    // degree of freedom
    computeElemRecon3D(vars_per_node, forest, interp_forest,
                       Xpts, vars, varderiv, ubar, tmp);

    // Zero variables before elementwise operations begin
    memset(dfdu_elem, 0, 3*p*sizeof(TacsScalar));
    memset(dfdubar, 0, 3*m*sizeof(TacsScalar));
    memset(dubardu, 0, p*m*sizeof(TacsScalar));
    memset(A, 0, n*m*sizeof(TacsScalar));
    memset(dbdu, 0, n*p*sizeof(TacsScalar));
    memset(dubar_duderiv, 0, m*n*sizeof(TacsScalar));
    memset(duderiv_du, 0, 3*n*3*p*sizeof(TacsScalar));

    // Compute the partial derivatives (df/du) and (df/dubar)
    for ( int c = 0, kk = 0; kk < num_quad_pts; kk++ ){
      for ( int jj = 0; jj < num_quad_pts; jj++ ){
        for ( int ii = 0; ii < num_quad_pts; ii++, c += 3 ){
          // Pick the quadrature point at which we will
          // evaluate the strain
          double pt[3];
          pt[0] = gaussPts[ii];
          pt[1] = gaussPts[jj];
          pt[2] = gaussPts[kk];

          // Evaluate the strain
          TacsScalar J[9], e[6];
          TacsScalar detJ = evalStrain(pt, Xpts, vars, ubar, J, e);
          detJ *= gaussWts[ii]*gaussWts[jj]*gaussWts[kk];

          // Evaluate the failure criteria
          TacsScalar fval;
          con->failure(pt, e, &fval);

          // Compute the weight at this point
          TacsScalar kw = detJ*exp(ks_weight*(fval - ks_max_fail))/ks_fail_sum;

          // Add the derivative w.r.t. the design variables
          con->addFailureDVSens(pt, e, kw, dfdx, size);

          // Add the derivative w.r.t. the strain
          TacsScalar dfde[6];
          con->failureStrainSens(pt, e, dfde);

          // Add the derivative of the strain
          addStrainDeriv(pt, J, kw, dfde, dfdu_elem, dfdubar);
        }
      }
    }

    // Add the partial dertiv df/du term to the total deriv
    dfdu->setValues(len, nodes, dfdu_elem, TACS_ADD_VALUES);

    //
    // Compute A and (db/du)
    //
    for ( int c = 0, kk = 0; kk < order; kk++ ){
      for ( int jj = 0; jj < order; jj++ ){
        for ( int ii = 0; ii < order; ii++, c += 3 ){
          // Evaluate the knot locations
          double kt[3];
          kt[0] = knots[ii];
          kt[1] = knots[jj];
          kt[2] = knots[kk];

          // Compute the element shape functions at this point
          double N[MAX_ORDER*MAX_ORDER*MAX_ORDER];
          double Na[MAX_ORDER*MAX_ORDER*MAX_ORDER];
          double Nb[MAX_ORDER*MAX_ORDER*MAX_ORDER];
          double Nc[MAX_ORDER*MAX_ORDER*MAX_ORDER];
          interp_forest->evalInterp(kt, N, Na, Nb, Nc);

          // Evaluate the Jacobian transformation at this point
          TacsScalar Xd[9], J[9];
          computeJacobianTrans3D(Xpts, Na, Nb, Nc, Xd, J,
                                 (order+1)*(order+1)*(order+1));

          // Evaluate the enrichment shape functions
          double Nr[MAX_3D_ENRICH];
          double Nar[MAX_3D_ENRICH], Nbr[MAX_3D_ENRICH], Ncr[MAX_3D_ENRICH];
          if (order == 2){
            eval2ndEnrichmentFuncs3D(kt, Nr, Nar, Nbr, Ncr);
          }
          else if (order == 3){
            eval3rdEnrichmentFuncs3D(kt, Nr, Nar, Nbr, Ncr);
          }

          // Evaluate the shape functions and their derivatives
          forest->evalInterp(kt, N, Na, Nb, Nc);

          for ( int aa = 0; aa < num_nodes; aa++ ){
            // Compute and assemble (db/du)
            TacsScalar d[3];
            d[0] = Na[aa]*J[0] + Nb[aa]*J[1] + Nc[aa]*J[2];
            d[1] = Na[aa]*J[3] + Nb[aa]*J[4] + Nc[aa]*J[5];
            d[2] = Na[aa]*J[6] + Nb[aa]*J[7] + Nc[aa]*J[8];

            dbdu[neq*aa+c] = -wvals[ii]*wvals[jj]*wvals[kk]*d[0];
            dbdu[neq*aa+c+1] = -wvals[ii]*wvals[jj]*wvals[kk]*d[1];
            dbdu[neq*aa+c+2] = -wvals[ii]*wvals[jj]*wvals[kk]*d[2];
          }

          for ( int aa = 0; aa < nenrich; aa++ ){
            // Compute and assemble A
            TacsScalar dr[3];
            dr[0] = Nar[aa]*J[0] + Nbr[aa]*J[1] + Ncr[aa]*J[2];
            dr[1] = Nar[aa]*J[3] + Nbr[aa]*J[4] + Ncr[aa]*J[5];
            dr[2] = Nar[aa]*J[6] + Nbr[aa]*J[7] + Ncr[aa]*J[8];

            A[neq*aa+c] = wvals[ii]*wvals[jj]*wvals[kk]*dr[0];
            A[neq*aa+c+1] = wvals[ii]*wvals[jj]*wvals[kk]*dr[1];
            A[neq*aa+c+2] = wvals[ii]*wvals[jj]*wvals[kk]*dr[2];
          }
        }
      }
    }

    // Compute dubar/du and dubar/duderiv
    addEnrichDeriv(A, dbdu, dubardu, dubar_duderiv);

    // Compute the product (df/dubar)(dubar/du)
    memset(dfdu_elem, 0, 3*p*sizeof(TacsScalar));
    for ( int ii = 0; ii < m; ii++ ){
      for ( int jj = 0; jj < p; jj++ ){
        for ( int c = 0; c < 3; c++ ){
          dfdu_elem[3*jj+c] += dfdubar[3*ii+c]*dubardu[p*ii+jj];
        }
      }
    }

    // Add the product (df/dubar)(dubar/du) to the total deriv
    dfdu->setValues(len, nodes, dfdu_elem, TACS_ADD_VALUES);

    // Compute the product (df/duderiv) = (df/dubar)(dubar/duderiv)
    memset(dfduderiv_elem, 0, 3*n*sizeof(TacsScalar));
    for ( int ii = 0; ii < n; ii++ ){
      for ( int jj = 0; jj < m; jj++ ){
        for ( int c = 0; c < 3; c++ ){
          dfduderiv_elem[9*(ii/3) + 3*c + (ii % 3)] +=
            dfdubar[3*jj+c]*dubar_duderiv[m*ii+jj];
        }
      }
    }

    // Add the contributions to the derivative of the function
    // w.r.t. the derivatives at the nodes
    dfduderiv->setValues(len, nodes, dfduderiv_elem, TACS_ADD_VALUES);
  }

  // Add the values across all processors
  dfduderiv->beginSetValues(TACS_ADD_VALUES);
  dfduderiv->endSetValues(TACS_ADD_VALUES);

  // Distribute the values so that we can call getValues
  dfduderiv->beginDistributeValues();
  dfduderiv->endDistributeValues();

  //
  // Compute the product of (df/duderiv)(duderiv/du)
  //

  // Allocate a temporary array to store a component of the derivative
  TacsScalar *dUd = new TacsScalar[ 3*vars_per_node ];

  // Perform the reconstruction for the local
  for ( int elem = 0; elem < nelems; elem++ ){
    // Get the element nodes
    int len = 0;
    const int *nodes = NULL;
    tacs->getElement(elem, &nodes, &len);

    // Get the local weight values for this element
    TacsScalar welem[MAX_ORDER*MAX_ORDER*MAX_ORDER];
    weights->getValues(len, nodes, welem);

    // Get the values of the derivatives
    dfduderiv->getValues(len, nodes, dfduderiv_elem);

    // Now get the node locations for the locally refined mesh
    const int interp_elem_size = (order+1)*(order+1)*(order+1);
    for ( int j = 0; j < interp_elem_size; j++ ){
      int c = conn[interp_elem_size*elem + j];
      int node = interp_forest->getLocalNodeNumber(c);
      Xpts[3*j] = X[node].x;
      Xpts[3*j+1] = X[node].y;
      Xpts[3*j+2] = X[node].z;
    }

    // Set the pointer for the derivatives of the components of the
    // variables along each of the 3-coordinate directions
    const TacsScalar *d = dfduderiv_elem;

    // Zero the element derivative
    memset(dfdu_elem, 0, 3*p*sizeof(TacsScalar));

    // Compute the contributions to the derivative from this side of
    // the element
    for ( int kk = 0; kk < order; kk++ ){
      for ( int jj = 0; jj < order; jj++ ){
        for ( int ii = 0; ii < order; ii++ ){
          double pt[3];
          pt[0] = knots[ii];
          pt[1] = knots[jj];
          pt[2] = knots[kk];

          // Evaluate the the shape functions
          double N[MAX_ORDER*MAX_ORDER*MAX_ORDER];
          double Na[MAX_ORDER*MAX_ORDER*MAX_ORDER];
          double Nb[MAX_ORDER*MAX_ORDER*MAX_ORDER];
          double Nc[MAX_ORDER*MAX_ORDER*MAX_ORDER];
          interp_forest->evalInterp(pt, N, Na, Nb, Nc);

          // Evaluate the Jacobian transformation at this point
          TacsScalar Xd[9], J[9];
          computeJacobianTrans3D(Xpts, Na, Nb, Nc, Xd, J,
                                 (order+1)*(order+1)*(order+1));

          // Evaluate the interpolation
          forest->evalInterp(pt, N, Na, Nb, Nc);

          // Accumulate the derivatives w.r.t. x/y/z for each value at
          // the independent nodes
          TacsScalar winv = 1.0/welem[ii + jj*order + kk*order*order];
          if (nodes[ii + jj*order + kk*order*order] >= 0){
            for ( int k = 0; k < vars_per_node; k++ ){
              dUd[3*k]   = winv*(J[0]*d[0] + J[3]*d[1] + J[6]*d[2]);
              dUd[3*k+1] = winv*(J[1]*d[0] + J[4]*d[1] + J[7]*d[2]);
              dUd[3*k+2] = winv*(J[2]*d[0] + J[5]*d[1] + J[8]*d[2]);
              d += 3;
            }

            // Compute the derivatives from the interpolated solution
            for ( int k = 0; k < vars_per_node; k++ ){
              TacsScalar *ue = &dfdu_elem[k];
              for ( int i = 0; i < order*order*order; i++ ){
                ue[0] += (Na[i]*dUd[3*k] + Nb[i]*dUd[3*k+1] + Nc[i]*dUd[3*k+2]);
                ue += vars_per_node;
              }
            }
          }
          else {
            d += 3*vars_per_node;
          }
        }
      }
    }

    // Get the local element variables
    dfdu->setValues(len, nodes, dfdu_elem, TACS_ADD_VALUES);
  }

  dfdu->beginSetValues(TACS_ADD_VALUES);
  dfdu->endSetValues(TACS_ADD_VALUES);

  tacs->applyBCs(dfdu);

  // Free allocated memory
  delete [] dfdu_elem;
  delete [] dfdubar;
  delete [] dubardu;
  delete [] A;
  delete [] dbdu;
  delete [] dubar_duderiv;
  delete [] duderiv_du;
  delete [] dUd;
}

/*
  Evaluate the strain
*/
TacsScalar TMRStressConstraint::evalStrain( const double pt[],
                                            const TacsScalar *Xpts,
                                            const TacsScalar *vars,
                                            const TacsScalar *ubar,
                                            TacsScalar J[],
                                            TacsScalar e[] ){
  // Evaluate the product of the adjoint
  double N[MAX_ORDER*MAX_ORDER*MAX_ORDER];
  double Na[MAX_ORDER*MAX_ORDER*MAX_ORDER];
  double Nb[MAX_ORDER*MAX_ORDER*MAX_ORDER];
  double Nc[MAX_ORDER*MAX_ORDER*MAX_ORDER];

  // Evaluate the basis functions on the original mesh
  forest->evalInterp(pt, N, Na, Nb, Nc);

  // First evaluate the contributions to the derivatives from
  // the regular element interpolation
  TacsScalar Ud[9], Xd[9];
  memset(Ud, 0, 9*sizeof(TacsScalar));
  memset(Xd, 0, 9*sizeof(TacsScalar));

  // Evaluate the derivative
  const TacsScalar *u = vars;
  const double *na = Na, *nb = Nb, *nc = Nc;
  const int ulen = order*order*order;
  for ( int i = 0; i < ulen; i++ ){
    // Compute the displacement gradient
    Ud[0] += Na[i]*u[0];
    Ud[1] += Nb[i]*u[0];
    Ud[2] += Nc[i]*u[0];

    Ud[3] += Na[i]*u[1];
    Ud[4] += Nb[i]*u[1];
    Ud[5] += Nc[i]*u[1];

    Ud[6] += Na[i]*u[2];
    Ud[7] += Nb[i]*u[2];
    Ud[8] += Nc[i]*u[2];
    u += 3;
  }

  // Evaluate the interpolation of the nodes using the basis functions
  // from the higher-order mesh
  interp_forest->evalInterp(pt, N, Na, Nb, Nc);

  const TacsScalar *x = Xpts;
  na = Na;  nb = Nb;  nc = Nc;
  const int xlen = (order+1)*(order+1)*(order+1);
  for ( int i = 0; i < xlen; i++ ){
    // Compute the inverse of the Jacobian transformation
    Xd[0] += Na[i]*x[0];
    Xd[1] += Nb[i]*x[0];
    Xd[2] += Nc[i]*x[0];

    Xd[3] += Na[i]*x[1];
    Xd[4] += Nb[i]*x[1];
    Xd[5] += Nc[i]*x[1];

    Xd[6] += Na[i]*x[2];
    Xd[7] += Nb[i]*x[2];
    Xd[8] += Nc[i]*x[2];
    x += 3;
  }

  // Invert the derivatives to obtain the Jacobian
  // transformation matrixx and its determinant
  TacsScalar detJ = FElibrary::jacobian3d(Xd, J);

  // Evaluate the contribution from the enrichment functions
  double Nr[MAX_3D_ENRICH];
  double Nar[MAX_3D_ENRICH], Nbr[MAX_3D_ENRICH], Ncr[MAX_3D_ENRICH];
  if (order == 2){
    eval2ndEnrichmentFuncs3D(pt, Nr, Nar, Nbr, Ncr);
  }
  else if (order == 3){
    eval3rdEnrichmentFuncs3D(pt, Nr, Nar, Nbr, Ncr);
  }

  // Set the number of enrichment functions
  const int nenrich = getNum3dEnrich(order);

  // Add the contributions from the enrichment functions
  u = ubar;
  na = Nar; nb = Nbr; nc = Ncr;
  for ( int i = 0; i < nenrich; i++ ){
    Ud[0] += ubar[0]*na[i];
    Ud[1] += ubar[0]*nb[i];
    Ud[2] += ubar[0]*nc[i];

    Ud[3] += ubar[1]*na[i];
    Ud[4] += ubar[1]*nb[i];
    Ud[5] += ubar[1]*nc[i];

    Ud[6] += ubar[2]*na[i];
    Ud[7] += ubar[2]*nb[i];
    Ud[8] += ubar[2]*nc[i];

    ubar += 3;
  }

  // Compute the displacement gradient
  TacsScalar Ux[9];
  Ux[0] = Ud[0]*J[0] + Ud[1]*J[3] + Ud[2]*J[6];
  Ux[3] = Ud[3]*J[0] + Ud[4]*J[3] + Ud[5]*J[6];
  Ux[6] = Ud[6]*J[0] + Ud[7]*J[3] + Ud[8]*J[6];

  Ux[1] = Ud[0]*J[1] + Ud[1]*J[4] + Ud[2]*J[7];
  Ux[4] = Ud[3]*J[1] + Ud[4]*J[4] + Ud[5]*J[7];
  Ux[7] = Ud[6]*J[1] + Ud[7]*J[4] + Ud[8]*J[7];

  Ux[2] = Ud[0]*J[2] + Ud[1]*J[5] + Ud[2]*J[8];
  Ux[5] = Ud[3]*J[2] + Ud[4]*J[5] + Ud[5]*J[8];
  Ux[8] = Ud[6]*J[2] + Ud[7]*J[5] + Ud[8]*J[8];

  // Compute the strain
  e[0] = Ux[0];
  e[1] = Ux[4];
  e[2] = Ux[8];

  e[3] = Ux[5] + Ux[7];
  e[4] = Ux[2] + Ux[6];
  e[5] = Ux[1] + Ux[3];

  return detJ;
}

/*
  Add the element contribution to the strain derivative
*/
TacsScalar TMRStressConstraint::addStrainDeriv( const double pt[],
                                                const TacsScalar J[],
                                                const TacsScalar alpha,
                                                const TacsScalar dfde[],
                                                TacsScalar dfdu[],
                                                TacsScalar dfdubar[] ){
  // Evaluate the product of the adjoint
  double N[MAX_ORDER*MAX_ORDER*MAX_ORDER];
  double Na[MAX_ORDER*MAX_ORDER*MAX_ORDER];
  double Nb[MAX_ORDER*MAX_ORDER*MAX_ORDER];
  double Nc[MAX_ORDER*MAX_ORDER*MAX_ORDER];
  forest->evalInterp(pt, N, Na, Nb, Nc);

  // Evaluate the contribution from the enrichment functions
  double Nr[MAX_3D_ENRICH];
  double Nar[MAX_3D_ENRICH], Nbr[MAX_3D_ENRICH], Ncr[MAX_3D_ENRICH];
  if (order == 2){
    eval2ndEnrichmentFuncs3D(pt, Nr, Nar, Nbr, Ncr);
  }
  if (order == 3){
    eval3rdEnrichmentFuncs3D(pt, Nr, Nar, Nbr, Ncr);
  }

  // Set the number of enrichment functions
  const int nenrich = getNum3dEnrich(order);

  // Evaluate the derivative
  const int len = order*order*order;
  const double *na = Na, *nb = Nb, *nc = Nc;
  for ( int i = 0; i < len; i++ ){
    TacsScalar Dx = na[0]*J[0] + nb[0]*J[3] + nc[0]*J[6];
    TacsScalar Dy = na[0]*J[1] + nb[0]*J[4] + nc[0]*J[7];
    TacsScalar Dz = na[0]*J[2] + nb[0]*J[5] + nc[0]*J[8];

    dfdu[0] += alpha*(dfde[0]*Dx + dfde[4]*Dz + dfde[5]*Dy);
    dfdu[1] += alpha*(dfde[1]*Dy + dfde[3]*Dz + dfde[5]*Dx);
    dfdu[2] += alpha*(dfde[2]*Dz + dfde[3]*Dy + dfde[4]*Dx);

    dfdu += 3;
    na++; nb++; nc++;
  }

  // Add the contributions from the enrichment functions
  na = Nar; nb = Nbr; nc = Ncr;
  for ( int i = 0; i < nenrich; i++ ){
    TacsScalar Dx = na[0]*J[0] + nb[0]*J[3] + nc[0]*J[6];
    TacsScalar Dy = na[0]*J[1] + nb[0]*J[4] + nc[0]*J[7];
    TacsScalar Dz = na[0]*J[2] + nb[0]*J[5] + nc[0]*J[8];

    dfdubar[0] += alpha*(dfde[0]*Dx + dfde[4]*Dz + dfde[5]*Dy);
    dfdubar[1] += alpha*(dfde[1]*Dy + dfde[3]*Dz + dfde[5]*Dx);
    dfdubar[2] += alpha*(dfde[2]*Dz + dfde[3]*Dy + dfde[4]*Dx);

    dfdubar += 3;
    na++; nb++; nc++;
  }

  return 0.0;
}

/*
  Add the element contribution to the derivative dubar/du
*/
void TMRStressConstraint::addEnrichDeriv( TacsScalar A[],
                                          TacsScalar dbdu[],
                                          TacsScalar dubardu[],
                                          TacsScalar dubar_duderiv[] ){

  // Get the number of enrichment functions
  const int nenrich = getNum3dEnrich(order);

  // Get vars per node and other dimensions
  const int vars_per_node = tacs->getVarsPerNode();
  const int num_nodes = order*order*order;
  const int neq = num_nodes*vars_per_node;

  // Set the matrix dimensions
  int m = nenrich;
  int n = neq;
  int p = num_nodes;

  TacsScalar *ATA = new TacsScalar[m*m]; // store A^T A
  TacsScalar *dbduT_A = new TacsScalar[p*m];

  // Compute A^T A
  TacsScalar a = 1.0, b = 0.0;
  BLASgemm("T", "N", &m, &m, &n, &a, A, &n, A, &n, &b, ATA, &m);

  // Factor A^T A
  int * ipiv = new int[ nenrich ];
  int info;
  LAPACKgetrf(&m, &m, ATA, &m, ipiv, &info);

  // Invert A^T A
  int lwork = 10*18;
  TacsScalar work[10*18];
  LAPACKgetri(&m, ATA, &m, ipiv, work, &lwork, &info);

  // Compute dubar_duderiv = (A^T A)^-1 A^T
  BLASgemm("N", "T", &m, &n, &m, &a, ATA, &m, A, &n, &b, dubar_duderiv, &m);

  // // Compute (db/du)^T A
  BLASgemm("T", "N", &p, &m, &n, &a, dbdu, &n, A, &n, &b, dbduT_A, &p);

  // // Evaluate dubar/du as (db/du)^T A [A^T A]^-T
  BLASgemm("N", "T", &p, &m, &m, &a, dbduT_A, &p, ATA, &m, &b, dubardu, &p);

  // Evaluate dubar/du as (dubar/duderiv)(db/du)
<<<<<<< HEAD
  //BLASgemm("N", "N", &p, &m, &n, &a, dubar_duderiv, &m, dbdu, &n, &b, dubardu, &p);
  
=======
  BLASgemm("N", "N", &p, &m, &n, &a, dubar_duderiv, &m, dbdu, &n, &b, dubardu, &p);

>>>>>>> a6af22e8
  // Delete variables
  delete [] ATA;
  delete [] dbduT_A;
  delete [] ipiv;
}

/*
  Output the von Misess stress from the reconstructed solution to a
  tecplot file
*/
void TMRStressConstraint::writeReconToTec( TACSBVec *_uvec,
                                           const char *fname,
                                           TacsScalar ys ){
  const int vars_per_node = tacs->getVarsPerNode();

  // Copy the values
  uvec->copyValues(_uvec);

  // Distribute the variable values so that the non-owned values can
  // be accessed locally
  uvec->beginDistributeValues();
  uvec->endDistributeValues();

  // Compute the derivatives at the nodes
  computeNodeDeriv3D(forest, tacs, uvec, weights, uderiv);

  // Number of local elements
  const int nelems = tacs->getNumElements();

  // Get the quadrature points/weights
  const double *gaussPts, *gaussWts;
  int num_quad_pts =
    FElibrary::getGaussPtsWts(LOBATTO_QUADRATURE, order+1,
                              &gaussPts, &gaussWts);

  // Get the local connectivity for the higher-order mesh
  const int *conn = NULL;
  interp_forest->getNodeConn(&conn);

  // Get the higher-order points
  TMRPoint *X;
  interp_forest->getPoints(&X);

  // Create file to write out the von Misses stress to .dat file
  FILE *fp = fopen(fname, "w");
  fprintf(fp, "TITLE = \"Reconstruction Solution\"\n");
  fprintf(fp, "FILETYPE = FULL\n");
  fprintf(fp, "VARIABLES = X, Y, Z, svm\n");
  // fprintf(fp, "VARIABLES = \"X\", \"Y\", \"Z\", ");
  // fprintf(fp, "\"exx\", \"eyy\", \"ezz\", \"exy\", \"eyz\", \"exz\", \"svm\"\n");
  int num_tec_elems = (num_quad_pts-1)*(num_quad_pts-1)*(num_quad_pts-1)*nelems;
  int num_tec_pts = num_quad_pts*num_quad_pts*num_quad_pts*nelems;
  fprintf(fp, "ZONE ZONETYPE = FEBRICK, N = %d, E = %d, DATAPACKING = POINT\n",
          num_tec_pts, num_tec_elems);

  for ( int i = 0; i < nelems; i++ ){
    // Get the element class and the variables associated with it
    TACSElement *elem = tacs->getElement(i, Xpts, vars, dvars, ddvars);

    // Get the constitutive relationship
    TACSConstitutive *con = elem->getConstitutive();

    // Get the node numbers and node locations for this element
    int len;
    const int *nodes;
    tacs->getElement(i, &nodes, &len);
    tacs->getElement(i, Xpts);

    // Retrieve the nodal values and nodal derivatives
    uvec->getValues(len, nodes, vars);
    uderiv->getValues(len, nodes, varderiv);

    // Now get the node locations for the locally refined mesh
    const int interp_elem_size = (order+1)*(order+1)*(order+1);
    for ( int j = 0; j < interp_elem_size; j++ ){
      int c = conn[interp_elem_size*i + j];
      int node = interp_forest->getLocalNodeNumber(c);
      Xpts[3*j] = X[node].x;
      Xpts[3*j+1] = X[node].y;
      Xpts[3*j+2] = X[node].z;
    }

    // Compute the values of the enrichment coefficient for each
    // degree of freedom
    computeElemRecon3D(vars_per_node, forest, interp_forest,
                       Xpts, vars, varderiv, ubar, tmp);

    // For each quadrature point, evaluate the strain at the
    // quadrature point and evaluate the stress constraint
    for ( int kk = 0; kk < num_quad_pts; kk++ ){
      for ( int jj = 0; jj < num_quad_pts; jj++ ){
        for ( int ii = 0; ii < num_quad_pts; ii++ ){
          // Pick the quadrature point at which we will
          // evaluate the strain
          double pt[3];
          pt[0] = gaussPts[ii];
          pt[1] = gaussPts[jj];
          pt[2] = gaussPts[kk];

          // Evaluate the strain
          TacsScalar J[9], e[6];
          evalStrain(pt, Xpts, vars, ubar, J, e);

          // Evaluate the failure criteria
          TacsScalar fval;
          con->failure(pt, e, &fval);

          // Compute von Misess stress from failure
          TacsScalar svm = fval*ys;

          // Write the value of von Misess stress
          TacsScalar Xpt[3] = {0.0, 0.0, 0.0};
          double N[MAX_ORDER*MAX_ORDER*MAX_ORDER];
          interp_forest->evalInterp(pt, N);
          for ( int k = 0; k < interp_elem_size; k++ ){
            Xpt[0] += Xpts[3*k]*N[k];
            Xpt[1] += Xpts[3*k+1]*N[k];
            Xpt[2] += Xpts[3*k+2]*N[k];
          }

          fprintf(fp, "%e %e %e %e\n",
                  Xpt[0], Xpt[1], Xpt[2], svm);
          // fprintf(fp, "%f %f %f %e %e %e %e %e %e %e\n",
          //        Xpt[0], Xpt[1], Xpt[2],
          //        e[0], e[1], e[2], e[3], e[4], e[5], svm);
        }
      }
    }
  }

  // Seperate the point data from the connectivity by a blank line
  fprintf(fp, "\n");

  // Write the element connectivity
  for ( int i = 0; i < nelems; i++ ){
    // Write the connectivity
    for ( int kk = 0; kk < num_quad_pts-1; kk++ ){
      for ( int jj = 0; jj < num_quad_pts-1; jj++ ){
        for ( int ii = 0; ii < num_quad_pts-1; ii++ ){
          int off = num_quad_pts*num_quad_pts*num_quad_pts*i + 1;
          fprintf(fp, "%d %d %d %d %d %d %d %d\n",
                  off + ii + jj*num_quad_pts + kk*num_quad_pts*num_quad_pts,
                  off + ii+1 + jj*num_quad_pts + kk*num_quad_pts*num_quad_pts,
                  off + ii+1 + (jj+1)*num_quad_pts + kk*num_quad_pts*num_quad_pts,
                  off + ii + (jj+1)*num_quad_pts + kk*num_quad_pts*num_quad_pts,
                  off + ii + jj*num_quad_pts + (kk+1)*num_quad_pts*num_quad_pts,
                  off + ii+1 + jj*num_quad_pts + (kk+1)*num_quad_pts*num_quad_pts,
                  off + ii+1 + (jj+1)*num_quad_pts + (kk+1)*num_quad_pts*num_quad_pts,
                  off + ii + (jj+1)*num_quad_pts + (kk+1)*num_quad_pts*num_quad_pts);
        }
      }
    }
  }

  // Close the file
  fclose(fp);
}<|MERGE_RESOLUTION|>--- conflicted
+++ resolved
@@ -3739,13 +3739,8 @@
   BLASgemm("N", "T", &p, &m, &m, &a, dbduT_A, &p, ATA, &m, &b, dubardu, &p);
 
   // Evaluate dubar/du as (dubar/duderiv)(db/du)
-<<<<<<< HEAD
   //BLASgemm("N", "N", &p, &m, &n, &a, dubar_duderiv, &m, dbdu, &n, &b, dubardu, &p);
   
-=======
-  BLASgemm("N", "N", &p, &m, &n, &a, dubar_duderiv, &m, dbdu, &n, &b, dubardu, &p);
-
->>>>>>> a6af22e8
   // Delete variables
   delete [] ATA;
   delete [] dbduT_A;
