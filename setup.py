import os
from subprocess import check_output
import sys

# Numpy/mpi4py must be installed prior to installing TACS
import numpy
import mpi4py

# Import distutils
from setuptools import setup
from distutils.core import Extension as Ext
from Cython.Build import cythonize
from Cython.Compiler import Options

# Convert from local to absolute directories
def get_global_dir(files):
    tmr_root = os.path.abspath(os.path.dirname(__file__))
    new = []
    for f in files:
        new.append(os.path.join(tmr_root, f))
    return new

def get_mpi_flags():
    # Split the output from the mpicxx command
    args = check_output(['mpicxx', '-show']).split()

    # Determine whether the output is an include/link/lib command
    inc_dirs, lib_dirs, libs = [], [], []
    for flag in args:
        if flag[:2] == '-I':
            inc_dirs.append(flag[2:])
        elif flag[:2] == '-L':
            lib_dirs.append(flag[2:])
        elif flag[:2] == '-l':
            libs.append(flag[2:])

    return inc_dirs, lib_dirs, libs

inc_dirs, lib_dirs, libs = get_mpi_flags()

# Relative paths for the include/library directories
rel_inc_dirs = ['src', 'src/interfaces', 'src/topology']
rel_lib_dirs = ['lib']
libs.extend(['tmr'])

# Convert from relative to absolute directories
inc_dirs.extend(get_global_dir(rel_inc_dirs))
lib_dirs.extend(get_global_dir(rel_lib_dirs))

# Add the include directories from OpenCascade
for sufix in ['include/oce', 'inc', 'include']:
    cas_inc = os.path.join(os.environ['CASROOT'], sufix)
    if os.path.isdir(cas_inc):
        inc_dirs.append(cas_inc)
        break

# This should be made more general so that you can specify
# alternate locations for the installation of AMD/METIS
default_ext_inc = ['extern/blossom5-v2.05.src']
inc_dirs.extend(get_global_dir(default_ext_inc))

# Add the numpy/mpi4py/tacs/paropt include directories
inc_dirs.extend([numpy.get_include(), mpi4py.get_include()])

# Add tmr/lib as a runtime directory
runtime_lib_dirs = get_global_dir(['lib'])

# Add the TACS libraries
import tacs
if 'tacs' in sys.modules:
    inc_dirs.extend(tacs.get_include())
    inc_dirs.extend(tacs.get_cython_include())
    tacs_lib_dirs, tacs_libs = tacs.get_libraries()
    lib_dirs.extend(tacs_lib_dirs)
    libs.extend(tacs_libs)
    runtime_lib_dirs.extend(tacs_lib_dirs)

# Add the ParOpt libraries
import paropt
if 'paropt' in sys.modules:
    inc_dirs.extend(paropt.get_include())
    inc_dirs.extend(paropt.get_cython_include())
    paropt_lib_dirs, paropt_libs = paropt.get_libraries()
    lib_dirs.extend(paropt_lib_dirs)
    libs.extend(paropt_libs)
    runtime_lib_dirs.extend(paropt_lib_dirs)

exts = []
mod = 'TMR'
exts.append(Ext('tmr.%s'%(mod), sources=['tmr/%s.pyx'%(mod)],
                language='c++',
                include_dirs=inc_dirs, libraries=libs, 
                library_dirs=lib_dirs, runtime_library_dirs=runtime_lib_dirs))
for e in exts:
    e.cython_directives = {"embedsignature": True,
                           "binding":True}
<<<<<<< HEAD
=======

>>>>>>> f39db13f
setup(name='tmr',
      version=0.1,
      description='Parallel mesh generation utilities',
      author='Graeme J. Kennedy',
      author_email='graeme.kennedy@ae.gatech.edu',
      ext_modules=cythonize(exts, language='c++', 
                            include_path=inc_dirs))<|MERGE_RESOLUTION|>--- conflicted
+++ resolved
@@ -92,12 +92,9 @@
                 include_dirs=inc_dirs, libraries=libs, 
                 library_dirs=lib_dirs, runtime_library_dirs=runtime_lib_dirs))
 for e in exts:
-    e.cython_directives = {"embedsignature": True,
-                           "binding":True}
-<<<<<<< HEAD
-=======
+    e.cython_directives = {'embedsignature': True,
+                           'binding': True}
 
->>>>>>> f39db13f
 setup(name='tmr',
       version=0.1,
       description='Parallel mesh generation utilities',
